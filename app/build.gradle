--- conflicted
+++ resolved
@@ -44,13 +44,8 @@
         minSdkVersion 16
         targetSdkVersion 27
         testInstrumentationRunner "android.support.test.runner.AndroidJUnitRunner"
-<<<<<<< HEAD
-        versionCode 7404
-        versionName "v7.4.4-EH"
-=======
-        versionCode 40
-        versionName "0.8.2"
->>>>>>> e47dd3d5
+        versionCode 8200
+        versionName "v8.2.0-EH"
 
         buildConfigField "String", "COMMIT_COUNT", "\"${getCommitCount()}\""
         buildConfigField "String", "COMMIT_SHA", "\"${getGitSha()}\""
@@ -222,14 +217,8 @@
     implementation 'com.github.inorichi:DirectionalViewPager:3acc51a'
 
     // Conductor
-<<<<<<< HEAD
-    implementation "com.github.inorichi.Conductor:conductor:be8b3c5"
-    implementation("com.bluelinelabs:conductor-support:2.1.5-SNAPSHOT") {
-        exclude group: "com.bluelinelabs", module: "conductor"
-=======
     implementation 'com.bluelinelabs:conductor:2.1.5'
-    implementation ("com.bluelinelabs:conductor-support:2.1.5") {
->>>>>>> e47dd3d5
+    implementation("com.bluelinelabs:conductor-support:2.1.5") {
         exclude group: "com.android.support"
     }
     implementation 'com.github.inorichi:conductor-support-preference:27.0.2'
@@ -279,11 +268,7 @@
 }
 
 buildscript {
-<<<<<<< HEAD
-    ext.kotlin_version = '1.2.60'
-=======
     ext.kotlin_version = '1.2.71'
->>>>>>> e47dd3d5
     repositories {
         mavenCentral()
     }
