--- conflicted
+++ resolved
@@ -5,15 +5,6 @@
 import android.util.AttributeSet
 import android.view.View
 import android.view.ViewGroup
-<<<<<<< HEAD
-import android.widget.*
-import androidx.appcompat.widget.TintTypedArray
-import androidx.core.view.ViewCompat
-import com.google.android.material.R
-import com.google.android.material.internal.ScrimInsetsFrameLayout
-import com.google.android.material.textfield.TextInputLayout
-import eu.kanade.tachiyomi.util.inflate
-=======
 import android.widget.CheckBox
 import android.widget.CheckedTextView
 import android.widget.EditText
@@ -27,7 +18,6 @@
 import com.google.android.material.R
 import com.google.android.material.internal.ScrimInsetsFrameLayout
 import com.google.android.material.textfield.TextInputLayout
->>>>>>> 264e0436
 import eu.kanade.tachiyomi.R as TR
 import eu.kanade.tachiyomi.util.view.inflate
 
@@ -42,7 +32,7 @@
     /**
      * Recycler view containing all the items.
      */
-    protected val recycler = androidx.recyclerview.widget.RecyclerView(context)
+    protected val recycler = RecyclerView(context)
 
     init {
         // Custom attributes
@@ -67,13 +57,13 @@
 
         a.recycle()
 
-        recycler.layoutManager = androidx.recyclerview.widget.LinearLayoutManager(context)
+        recycler.layoutManager = LinearLayoutManager(context)
     }
 
     /**
      * Base view holder.
      */
-    abstract class Holder(view: View) : androidx.recyclerview.widget.RecyclerView.ViewHolder(view)
+    abstract class Holder(view: View) : RecyclerView.ViewHolder(view)
 
     /**
      * Separator view holder.
