<<<<<<< HEAD
package eu.kanade.tachiyomi.ui.library

import android.os.Bundle
import com.jakewharton.rxrelay.BehaviorRelay
import eu.kanade.tachiyomi.data.cache.CoverCache
import eu.kanade.tachiyomi.data.database.DatabaseHelper
import eu.kanade.tachiyomi.data.database.models.Category
import eu.kanade.tachiyomi.data.database.models.Manga
import eu.kanade.tachiyomi.data.database.models.MangaCategory
import eu.kanade.tachiyomi.data.download.DownloadManager
import eu.kanade.tachiyomi.data.preference.PreferencesHelper
import eu.kanade.tachiyomi.data.preference.getOrDefault
import eu.kanade.tachiyomi.source.LocalSource
import eu.kanade.tachiyomi.source.SourceManager
import eu.kanade.tachiyomi.source.model.SManga
import eu.kanade.tachiyomi.source.online.HttpSource
import eu.kanade.tachiyomi.widget.ExtendedNavigationView.Item.TriStateGroup.Companion.STATE_EXCLUDE
import eu.kanade.tachiyomi.widget.ExtendedNavigationView.Item.TriStateGroup.Companion.STATE_INCLUDE
import eu.kanade.tachiyomi.widget.ExtendedNavigationView.Item.TriStateGroup.Companion.STATE_IGNORE
import eu.kanade.tachiyomi.ui.base.presenter.BasePresenter
import eu.kanade.tachiyomi.util.combineLatest
import eu.kanade.tachiyomi.util.isNullOrUnsubscribed
import exh.favorites.FavoritesSyncHelper
import rx.Observable
import rx.Subscription
import rx.android.schedulers.AndroidSchedulers
import rx.schedulers.Schedulers
import uy.kohesive.injekt.Injekt
import uy.kohesive.injekt.api.get
import java.io.IOException
import java.io.InputStream
import java.util.ArrayList
import java.util.Collections
import java.util.Comparator

/**
 * Class containing library information.
 */
private data class Library(val categories: List<Category>, val mangaMap: LibraryMap)

/**
 * Typealias for the library manga, using the category as keys, and list of manga as values.
 */
private typealias LibraryMap = Map<Int, List<LibraryItem>>

/**
 * Presenter of [LibraryController].
 */
class LibraryPresenter(
        private val db: DatabaseHelper = Injekt.get(),
        private val preferences: PreferencesHelper = Injekt.get(),
        private val coverCache: CoverCache = Injekt.get(),
        private val sourceManager: SourceManager = Injekt.get(),
        private val downloadManager: DownloadManager = Injekt.get()
) : BasePresenter<LibraryController>() {

    private val context = preferences.context

    /**
     * Categories of the library.
     */
    var categories: List<Category> = emptyList()
        private set

    /**
     * Relay used to apply the UI filters to the last emission of the library.
     */
    private val filterTriggerRelay = BehaviorRelay.create(Unit)

    /**
     * Relay used to apply the UI update to the last emission of the library.
     */
    private val downloadTriggerRelay = BehaviorRelay.create(Unit)

    /**
     * Relay used to apply the selected sorting method to the last emission of the library.
     */
    private val sortTriggerRelay = BehaviorRelay.create(Unit)

    /**
     * Library subscription.
     */
    private var librarySubscription: Subscription? = null

    // --> EXH
    val favoritesSync = FavoritesSyncHelper(context)
    // <-- EXH

    override fun onCreate(savedState: Bundle?) {
        super.onCreate(savedState)
        subscribeLibrary()
    }

    /**
     * Subscribes to library if needed.
     */
    fun subscribeLibrary() {
        if (librarySubscription.isNullOrUnsubscribed()) {
            librarySubscription = getLibraryObservable()
                    .combineLatest(downloadTriggerRelay.observeOn(Schedulers.io()),
                            { lib, _ -> lib.apply { setDownloadCount(mangaMap) } })
                    .combineLatest(filterTriggerRelay.observeOn(Schedulers.io()),
                            { lib, _ -> lib.copy(mangaMap = applyFilters(lib.mangaMap)) })
                    .combineLatest(sortTriggerRelay.observeOn(Schedulers.io()),
                            { lib, _ -> lib.copy(mangaMap = applySort(lib.mangaMap)) })
                    .observeOn(AndroidSchedulers.mainThread())
                    .subscribeLatestCache({ view, (categories, mangaMap) ->
                        view.onNextLibraryUpdate(categories, mangaMap)
                    })
        }
    }

    /**
     * Applies library filters to the given map of manga.
     *
     * @param map the map to filter.
     */
    private fun applyFilters(map: LibraryMap): LibraryMap {
        val filterDownloaded = preferences.filterDownloaded().getOrDefault()

        val filterUnread = preferences.filterUnread().getOrDefault()

        val filterCompleted = preferences.filterCompleted().getOrDefault()

        val filterFn: (LibraryItem) -> Boolean = f@ { item ->
            // Filter when there isn't unread chapters.
            if (filterUnread == STATE_INCLUDE && item.manga.unread == 0) {return@f false}
            if (filterUnread == STATE_EXCLUDE && item.manga.unread > 0) {return@f false}
            if (filterCompleted == STATE_INCLUDE && item.manga.status != SManga.COMPLETED) {
                return@f false
            }
            if (filterCompleted == STATE_EXCLUDE && item.manga.status == SManga.COMPLETED) {
                return@f false
            }
            // Filter when there are no downloads.
            if (filterDownloaded != STATE_IGNORE) {
                val isDownloaded = when {
                    item.manga.source == LocalSource.ID -> true
                    item.downloadCount != -1 -> item.downloadCount > 0
                    else -> downloadManager.getDownloadCount(item.manga) > 0
                }
                return@f if (filterDownloaded == STATE_INCLUDE) isDownloaded else !isDownloaded
            }
            true
        }

        return map.mapValues { entry -> entry.value.filter(filterFn) }
    }

    /**
     * Sets downloaded chapter count to each manga.
     *
     * @param map the map of manga.
     */
    private fun setDownloadCount(map: LibraryMap) {
        if (!preferences.downloadBadge().getOrDefault()) {
            // Unset download count if the preference is not enabled.
            for ((_, itemList) in map) {
                for (item in itemList) {
                    item.downloadCount = -1
                }
            }
            return
        }

        for ((_, itemList) in map) {
            for (item in itemList) {
                item.downloadCount = downloadManager.getDownloadCount(item.manga)
            }
        }
    }

    /**
     * Applies library sorting to the given map of manga.
     *
     * @param map the map to sort.
     */
    private fun applySort(map: LibraryMap): LibraryMap {
        val sortingMode = preferences.librarySortingMode().getOrDefault()

        val lastReadManga by lazy {
            var counter = 0
            db.getLastReadManga().executeAsBlocking().associate { it.id!! to counter++ }
        }
        val totalChapterManga by lazy {
            var counter = 0
            db.getTotalChapterManga().executeAsBlocking().associate { it.id!! to counter++ }
        }

        val sortFn: (LibraryItem, LibraryItem) -> Int = { i1, i2 ->
            when (sortingMode) {
                LibrarySort.ALPHA -> i1.manga.title.compareTo(i2.manga.title, true)
                LibrarySort.LAST_READ -> {
                    // Get index of manga, set equal to list if size unknown.
                    val manga1LastRead = lastReadManga[i1.manga.id!!] ?: lastReadManga.size
                    val manga2LastRead = lastReadManga[i2.manga.id!!] ?: lastReadManga.size
                    manga1LastRead.compareTo(manga2LastRead)
                }
                LibrarySort.LAST_UPDATED -> i2.manga.last_update.compareTo(i1.manga.last_update)
                LibrarySort.UNREAD -> i1.manga.unread.compareTo(i2.manga.unread)
                LibrarySort.TOTAL -> {
                    val manga1TotalChapter = totalChapterManga[i1.manga.id!!] ?: 0
                    val mange2TotalChapter = totalChapterManga[i2.manga.id!!] ?: 0
                    manga1TotalChapter.compareTo(mange2TotalChapter)
                }
                LibrarySort.SOURCE -> {
                    val source1Name = sourceManager.getOrStub(i1.manga.source).name
                    val source2Name = sourceManager.getOrStub(i2.manga.source).name
                    source1Name.compareTo(source2Name)
                }
                else -> throw Exception("Unknown sorting mode")
            }
        }

        val comparator = if (preferences.librarySortingAscending().getOrDefault())
            Comparator(sortFn)
        else
            Collections.reverseOrder(sortFn)

        return map.mapValues { entry -> entry.value.sortedWith(comparator) }
    }

    /**
     * Get the categories and all its manga from the database.
     *
     * @return an observable of the categories and its manga.
     */
    private fun getLibraryObservable(): Observable<Library> {
        return Observable.combineLatest(getCategoriesObservable(), getLibraryMangasObservable(),
                { dbCategories, libraryManga ->
                    val categories = if (libraryManga.containsKey(0))
                        arrayListOf(Category.createDefault()) + dbCategories
                    else
                        dbCategories

                    this.categories = categories
                    Library(categories, libraryManga)
                })
    }

    /**
     * Get the categories from the database.
     *
     * @return an observable of the categories.
     */
    private fun getCategoriesObservable(): Observable<List<Category>> {
        return db.getCategories().asRxObservable()
    }

    /**
     * Get the manga grouped by categories.
     *
     * @return an observable containing a map with the category id as key and a list of manga as the
     * value.
     */
    private fun getLibraryMangasObservable(): Observable<LibraryMap> {
        val libraryAsList = preferences.libraryAsList()
        return db.getLibraryMangas().asRxObservable()
                .map { list ->
                    list.map { LibraryItem(it, libraryAsList) }.groupBy { it.manga.category }
                }
    }

    /**
     * Requests the library to be filtered.
     */
    fun requestFilterUpdate() {
        filterTriggerRelay.call(Unit)
    }

    /**
     * Requests the library to have download badges added.
     */
    fun requestDownloadBadgesUpdate() {
        downloadTriggerRelay.call(Unit)
    }

    /**
     * Requests the library to be sorted.
     */
    fun requestSortUpdate() {
        sortTriggerRelay.call(Unit)
    }

    /**
     * Called when a manga is opened.
     */
    fun onOpenManga() {
        // Avoid further db updates for the library when it's not needed
        librarySubscription?.let { remove(it) }
    }

    /**
     * Returns the common categories for the given list of manga.
     *
     * @param mangas the list of manga.
     */
    fun getCommonCategories(mangas: List<Manga>): Collection<Category> {
        if (mangas.isEmpty()) return emptyList()
        return mangas.toSet()
                .map { db.getCategoriesForManga(it).executeAsBlocking() }
                .reduce { set1: Iterable<Category>, set2 -> set1.intersect(set2) }
    }

    /**
     * Remove the selected manga from the library.
     *
     * @param mangas the list of manga to delete.
     * @param deleteChapters whether to also delete downloaded chapters.
     */
    fun removeMangaFromLibrary(mangas: List<Manga>, deleteChapters: Boolean) {
        // Create a set of the list
        val mangaToDelete = mangas.distinctBy { it.id }
        mangaToDelete.forEach { it.favorite = false }

        Observable.fromCallable { db.insertMangas(mangaToDelete).executeAsBlocking() }
                .onErrorResumeNext { Observable.empty() }
                .subscribeOn(Schedulers.io())
                .subscribe()

        Observable.fromCallable {
            mangaToDelete.forEach { manga ->
                coverCache.deleteFromCache(manga.thumbnail_url)
                if (deleteChapters) {
                    val source = sourceManager.get(manga.source) as? HttpSource
                    if (source != null) {
                        downloadManager.deleteManga(manga, source)
                    }
                }
            }
        }
                .subscribeOn(Schedulers.io())
                .subscribe()
    }

    /**
     * Move the given list of manga to categories.
     *
     * @param categories the selected categories.
     * @param mangas the list of manga to move.
     */
    fun moveMangasToCategories(categories: List<Category>, mangas: List<Manga>) {
        val mc = ArrayList<MangaCategory>()

        for (manga in mangas) {
            for (cat in categories) {
                mc.add(MangaCategory.create(manga, cat))
            }
        }

        db.setMangaCategories(mc, mangas)
    }

    /**
     * Update cover with local file.
     *
     * @param inputStream the new cover.
     * @param manga the manga edited.
     * @return true if the cover is updated, false otherwise
     */
    @Throws(IOException::class)
    fun editCoverWithStream(inputStream: InputStream, manga: Manga): Boolean {
        if (manga.source == LocalSource.ID) {
            LocalSource.updateCover(context, manga, inputStream)
            return true
        }

        if (manga.thumbnail_url != null && manga.favorite) {
            coverCache.copyToCache(manga.thumbnail_url!!, inputStream)
            return true
        }
        return false
    }

}
=======
package eu.kanade.tachiyomi.ui.library

import android.os.Bundle
import com.jakewharton.rxrelay.BehaviorRelay
import eu.kanade.tachiyomi.data.cache.CoverCache
import eu.kanade.tachiyomi.data.database.DatabaseHelper
import eu.kanade.tachiyomi.data.database.models.Category
import eu.kanade.tachiyomi.data.database.models.Manga
import eu.kanade.tachiyomi.data.database.models.MangaCategory
import eu.kanade.tachiyomi.data.download.DownloadManager
import eu.kanade.tachiyomi.data.preference.PreferencesHelper
import eu.kanade.tachiyomi.source.LocalSource
import eu.kanade.tachiyomi.source.SourceManager
import eu.kanade.tachiyomi.source.model.SManga
import eu.kanade.tachiyomi.source.online.HttpSource
import eu.kanade.tachiyomi.ui.base.presenter.BasePresenter
import eu.kanade.tachiyomi.util.lang.combineLatest
import eu.kanade.tachiyomi.util.lang.isNullOrUnsubscribed
import java.io.IOException
import java.io.InputStream
import java.util.ArrayList
import java.util.Collections
import java.util.Comparator
import rx.Observable
import rx.Subscription
import rx.android.schedulers.AndroidSchedulers
import rx.schedulers.Schedulers
import uy.kohesive.injekt.Injekt
import uy.kohesive.injekt.api.get

/**
 * Class containing library information.
 */
private data class Library(val categories: List<Category>, val mangaMap: LibraryMap)

/**
 * Typealias for the library manga, using the category as keys, and list of manga as values.
 */
private typealias LibraryMap = Map<Int, List<LibraryItem>>

/**
 * Presenter of [LibraryController].
 */
class LibraryPresenter(
    private val db: DatabaseHelper = Injekt.get(),
    private val preferences: PreferencesHelper = Injekt.get(),
    private val coverCache: CoverCache = Injekt.get(),
    private val sourceManager: SourceManager = Injekt.get(),
    private val downloadManager: DownloadManager = Injekt.get()
) : BasePresenter<LibraryController>() {

    private val context = preferences.context

    /**
     * Categories of the library.
     */
    var categories: List<Category> = emptyList()
        private set

    /**
     * Relay used to apply the UI filters to the last emission of the library.
     */
    private val filterTriggerRelay = BehaviorRelay.create(Unit)

    /**
     * Relay used to apply the UI update to the last emission of the library.
     */
    private val downloadTriggerRelay = BehaviorRelay.create(Unit)

    /**
     * Relay used to apply the selected sorting method to the last emission of the library.
     */
    private val sortTriggerRelay = BehaviorRelay.create(Unit)

    /**
     * Library subscription.
     */
    private var librarySubscription: Subscription? = null

    override fun onCreate(savedState: Bundle?) {
        super.onCreate(savedState)
        subscribeLibrary()
    }

    /**
     * Subscribes to library if needed.
     */
    fun subscribeLibrary() {
        if (librarySubscription.isNullOrUnsubscribed()) {
            librarySubscription = getLibraryObservable()
                .combineLatest(downloadTriggerRelay.observeOn(Schedulers.io())) { lib, _ ->
                    lib.apply { setDownloadCount(mangaMap) }
                }
                .combineLatest(filterTriggerRelay.observeOn(Schedulers.io())) { lib, _ ->
                    lib.copy(mangaMap = applyFilters(lib.mangaMap))
                }
                .combineLatest(sortTriggerRelay.observeOn(Schedulers.io())) { lib, _ ->
                    lib.copy(mangaMap = applySort(lib.mangaMap))
                }
                .observeOn(AndroidSchedulers.mainThread())
                .subscribeLatestCache({ view, (categories, mangaMap) ->
                    view.onNextLibraryUpdate(categories, mangaMap)
                })
        }
    }

    /**
     * Applies library filters to the given map of manga.
     *
     * @param map the map to filter.
     */
    private fun applyFilters(map: LibraryMap): LibraryMap {
        val filterDownloaded = preferences.downloadedOnly().get() || preferences.filterDownloaded().get()
        val filterUnread = preferences.filterUnread().get()
        val filterCompleted = preferences.filterCompleted().get()

        val filterFn: (LibraryItem) -> Boolean = f@{ item ->
            // Filter when there isn't unread chapters.
            if (filterUnread && item.manga.unread == 0) {
                return@f false
            }

            if (filterCompleted && item.manga.status != SManga.COMPLETED) {
                return@f false
            }

            // Filter when there are no downloads.
            if (filterDownloaded) {
                // Local manga are always downloaded
                if (item.manga.source == LocalSource.ID) {
                    return@f true
                }
                // Don't bother with directory checking if download count has been set.
                if (item.downloadCount != -1) {
                    return@f item.downloadCount > 0
                }

                return@f downloadManager.getDownloadCount(item.manga) > 0
            }
            true
        }

        return map.mapValues { entry -> entry.value.filter(filterFn) }
    }

    /**
     * Sets downloaded chapter count to each manga.
     *
     * @param map the map of manga.
     */
    private fun setDownloadCount(map: LibraryMap) {
        if (!preferences.downloadBadge().get()) {
            // Unset download count if the preference is not enabled.
            for ((_, itemList) in map) {
                for (item in itemList) {
                    item.downloadCount = -1
                }
            }
            return
        }

        for ((_, itemList) in map) {
            for (item in itemList) {
                item.downloadCount = downloadManager.getDownloadCount(item.manga)
            }
        }
    }

    /**
     * Applies library sorting to the given map of manga.
     *
     * @param map the map to sort.
     */
    private fun applySort(map: LibraryMap): LibraryMap {
        val sortingMode = preferences.librarySortingMode().get()

        val lastReadManga by lazy {
            var counter = 0
            db.getLastReadManga().executeAsBlocking().associate { it.id!! to counter++ }
        }
        val totalChapterManga by lazy {
            var counter = 0
            db.getTotalChapterManga().executeAsBlocking().associate { it.id!! to counter++ }
        }
        val latestChapterManga by lazy {
            var counter = 0
            db.getLatestChapterManga().executeAsBlocking().associate { it.id!! to counter++ }
        }

        val sortFn: (LibraryItem, LibraryItem) -> Int = { i1, i2 ->
            when (sortingMode) {
                LibrarySort.ALPHA -> i1.manga.title.compareTo(i2.manga.title, true)
                LibrarySort.LAST_READ -> {
                    // Get index of manga, set equal to list if size unknown.
                    val manga1LastRead = lastReadManga[i1.manga.id!!] ?: lastReadManga.size
                    val manga2LastRead = lastReadManga[i2.manga.id!!] ?: lastReadManga.size
                    manga1LastRead.compareTo(manga2LastRead)
                }
                LibrarySort.LAST_CHECKED -> i2.manga.last_update.compareTo(i1.manga.last_update)
                LibrarySort.UNREAD -> i1.manga.unread.compareTo(i2.manga.unread)
                LibrarySort.TOTAL -> {
                    val manga1TotalChapter = totalChapterManga[i1.manga.id!!] ?: 0
                    val mange2TotalChapter = totalChapterManga[i2.manga.id!!] ?: 0
                    manga1TotalChapter.compareTo(mange2TotalChapter)
                }
                LibrarySort.LATEST_CHAPTER -> {
                    val manga1latestChapter = latestChapterManga[i1.manga.id!!]
                        ?: latestChapterManga.size
                    val manga2latestChapter = latestChapterManga[i2.manga.id!!]
                        ?: latestChapterManga.size
                    manga1latestChapter.compareTo(manga2latestChapter)
                }
                else -> throw Exception("Unknown sorting mode")
            }
        }

        val comparator = if (preferences.librarySortingAscending().get()) {
            Comparator(sortFn)
        } else {
            Collections.reverseOrder(sortFn)
        }

        return map.mapValues { entry -> entry.value.sortedWith(comparator) }
    }

    /**
     * Get the categories and all its manga from the database.
     *
     * @return an observable of the categories and its manga.
     */
    private fun getLibraryObservable(): Observable<Library> {
        return Observable.combineLatest(getCategoriesObservable(), getLibraryMangasObservable()) { dbCategories, libraryManga ->
            val categories = if (libraryManga.containsKey(0)) {
                arrayListOf(Category.createDefault()) + dbCategories
            } else {
                dbCategories
            }

            this.categories = categories
            Library(categories, libraryManga)
        }
    }

    /**
     * Get the categories from the database.
     *
     * @return an observable of the categories.
     */
    private fun getCategoriesObservable(): Observable<List<Category>> {
        return db.getCategories().asRxObservable()
    }

    /**
     * Get the manga grouped by categories.
     *
     * @return an observable containing a map with the category id as key and a list of manga as the
     * value.
     */
    private fun getLibraryMangasObservable(): Observable<LibraryMap> {
        val libraryAsList = preferences.libraryAsList()
        return db.getLibraryMangas().asRxObservable()
            .map { list ->
                list.map { LibraryItem(it, libraryAsList) }.groupBy { it.manga.category }
            }
    }

    /**
     * Requests the library to be filtered.
     */
    fun requestFilterUpdate() {
        filterTriggerRelay.call(Unit)
    }

    /**
     * Requests the library to have download badges added.
     */
    fun requestDownloadBadgesUpdate() {
        downloadTriggerRelay.call(Unit)
    }

    /**
     * Requests the library to be sorted.
     */
    fun requestSortUpdate() {
        sortTriggerRelay.call(Unit)
    }

    /**
     * Called when a manga is opened.
     */
    fun onOpenManga() {
        // Avoid further db updates for the library when it's not needed
        librarySubscription?.let { remove(it) }
    }

    /**
     * Returns the common categories for the given list of manga.
     *
     * @param mangas the list of manga.
     */
    fun getCommonCategories(mangas: List<Manga>): Collection<Category> {
        if (mangas.isEmpty()) return emptyList()
        return mangas.toSet()
            .map { db.getCategoriesForManga(it).executeAsBlocking() }
            .reduce { set1: Iterable<Category>, set2 -> set1.intersect(set2).toMutableList() }
    }

    /**
     * Remove the selected manga from the library.
     *
     * @param mangas the list of manga to delete.
     * @param deleteChapters whether to also delete downloaded chapters.
     */
    fun removeMangaFromLibrary(mangas: List<Manga>, deleteChapters: Boolean) {
        // Create a set of the list
        val mangaToDelete = mangas.distinctBy { it.id }
        mangaToDelete.forEach { it.favorite = false }

        Observable.fromCallable { db.insertMangas(mangaToDelete).executeAsBlocking() }
            .onErrorResumeNext { Observable.empty() }
            .subscribeOn(Schedulers.io())
            .subscribe()

        Observable.fromCallable {
            mangaToDelete.forEach { manga ->
                coverCache.deleteFromCache(manga.thumbnail_url)
                if (deleteChapters) {
                    val source = sourceManager.get(manga.source) as? HttpSource
                    if (source != null) {
                        downloadManager.deleteManga(manga, source)
                    }
                }
            }
        }
            .subscribeOn(Schedulers.io())
            .subscribe()
    }

    /**
     * Move the given list of manga to categories.
     *
     * @param categories the selected categories.
     * @param mangas the list of manga to move.
     */
    fun moveMangasToCategories(categories: List<Category>, mangas: List<Manga>) {
        val mc = ArrayList<MangaCategory>()

        for (manga in mangas) {
            for (cat in categories) {
                mc.add(MangaCategory.create(manga, cat))
            }
        }

        db.setMangaCategories(mc, mangas)
    }

    /**
     * Update cover with local file.
     *
     * @param inputStream the new cover.
     * @param manga the manga edited.
     * @return true if the cover is updated, false otherwise
     */
    @Throws(IOException::class)
    fun editCoverWithStream(inputStream: InputStream, manga: Manga): Boolean {
        if (manga.source == LocalSource.ID) {
            LocalSource.updateCover(context, manga, inputStream)
            return true
        }

        if (manga.thumbnail_url != null && manga.favorite) {
            coverCache.copyToCache(manga.thumbnail_url!!, inputStream)
            return true
        }
        return false
    }
}
>>>>>>> 264e0436
<|MERGE_RESOLUTION|>--- conflicted
+++ resolved
@@ -1,380 +1,3 @@
-<<<<<<< HEAD
-package eu.kanade.tachiyomi.ui.library
-
-import android.os.Bundle
-import com.jakewharton.rxrelay.BehaviorRelay
-import eu.kanade.tachiyomi.data.cache.CoverCache
-import eu.kanade.tachiyomi.data.database.DatabaseHelper
-import eu.kanade.tachiyomi.data.database.models.Category
-import eu.kanade.tachiyomi.data.database.models.Manga
-import eu.kanade.tachiyomi.data.database.models.MangaCategory
-import eu.kanade.tachiyomi.data.download.DownloadManager
-import eu.kanade.tachiyomi.data.preference.PreferencesHelper
-import eu.kanade.tachiyomi.data.preference.getOrDefault
-import eu.kanade.tachiyomi.source.LocalSource
-import eu.kanade.tachiyomi.source.SourceManager
-import eu.kanade.tachiyomi.source.model.SManga
-import eu.kanade.tachiyomi.source.online.HttpSource
-import eu.kanade.tachiyomi.widget.ExtendedNavigationView.Item.TriStateGroup.Companion.STATE_EXCLUDE
-import eu.kanade.tachiyomi.widget.ExtendedNavigationView.Item.TriStateGroup.Companion.STATE_INCLUDE
-import eu.kanade.tachiyomi.widget.ExtendedNavigationView.Item.TriStateGroup.Companion.STATE_IGNORE
-import eu.kanade.tachiyomi.ui.base.presenter.BasePresenter
-import eu.kanade.tachiyomi.util.combineLatest
-import eu.kanade.tachiyomi.util.isNullOrUnsubscribed
-import exh.favorites.FavoritesSyncHelper
-import rx.Observable
-import rx.Subscription
-import rx.android.schedulers.AndroidSchedulers
-import rx.schedulers.Schedulers
-import uy.kohesive.injekt.Injekt
-import uy.kohesive.injekt.api.get
-import java.io.IOException
-import java.io.InputStream
-import java.util.ArrayList
-import java.util.Collections
-import java.util.Comparator
-
-/**
- * Class containing library information.
- */
-private data class Library(val categories: List<Category>, val mangaMap: LibraryMap)
-
-/**
- * Typealias for the library manga, using the category as keys, and list of manga as values.
- */
-private typealias LibraryMap = Map<Int, List<LibraryItem>>
-
-/**
- * Presenter of [LibraryController].
- */
-class LibraryPresenter(
-        private val db: DatabaseHelper = Injekt.get(),
-        private val preferences: PreferencesHelper = Injekt.get(),
-        private val coverCache: CoverCache = Injekt.get(),
-        private val sourceManager: SourceManager = Injekt.get(),
-        private val downloadManager: DownloadManager = Injekt.get()
-) : BasePresenter<LibraryController>() {
-
-    private val context = preferences.context
-
-    /**
-     * Categories of the library.
-     */
-    var categories: List<Category> = emptyList()
-        private set
-
-    /**
-     * Relay used to apply the UI filters to the last emission of the library.
-     */
-    private val filterTriggerRelay = BehaviorRelay.create(Unit)
-
-    /**
-     * Relay used to apply the UI update to the last emission of the library.
-     */
-    private val downloadTriggerRelay = BehaviorRelay.create(Unit)
-
-    /**
-     * Relay used to apply the selected sorting method to the last emission of the library.
-     */
-    private val sortTriggerRelay = BehaviorRelay.create(Unit)
-
-    /**
-     * Library subscription.
-     */
-    private var librarySubscription: Subscription? = null
-
-    // --> EXH
-    val favoritesSync = FavoritesSyncHelper(context)
-    // <-- EXH
-
-    override fun onCreate(savedState: Bundle?) {
-        super.onCreate(savedState)
-        subscribeLibrary()
-    }
-
-    /**
-     * Subscribes to library if needed.
-     */
-    fun subscribeLibrary() {
-        if (librarySubscription.isNullOrUnsubscribed()) {
-            librarySubscription = getLibraryObservable()
-                    .combineLatest(downloadTriggerRelay.observeOn(Schedulers.io()),
-                            { lib, _ -> lib.apply { setDownloadCount(mangaMap) } })
-                    .combineLatest(filterTriggerRelay.observeOn(Schedulers.io()),
-                            { lib, _ -> lib.copy(mangaMap = applyFilters(lib.mangaMap)) })
-                    .combineLatest(sortTriggerRelay.observeOn(Schedulers.io()),
-                            { lib, _ -> lib.copy(mangaMap = applySort(lib.mangaMap)) })
-                    .observeOn(AndroidSchedulers.mainThread())
-                    .subscribeLatestCache({ view, (categories, mangaMap) ->
-                        view.onNextLibraryUpdate(categories, mangaMap)
-                    })
-        }
-    }
-
-    /**
-     * Applies library filters to the given map of manga.
-     *
-     * @param map the map to filter.
-     */
-    private fun applyFilters(map: LibraryMap): LibraryMap {
-        val filterDownloaded = preferences.filterDownloaded().getOrDefault()
-
-        val filterUnread = preferences.filterUnread().getOrDefault()
-
-        val filterCompleted = preferences.filterCompleted().getOrDefault()
-
-        val filterFn: (LibraryItem) -> Boolean = f@ { item ->
-            // Filter when there isn't unread chapters.
-            if (filterUnread == STATE_INCLUDE && item.manga.unread == 0) {return@f false}
-            if (filterUnread == STATE_EXCLUDE && item.manga.unread > 0) {return@f false}
-            if (filterCompleted == STATE_INCLUDE && item.manga.status != SManga.COMPLETED) {
-                return@f false
-            }
-            if (filterCompleted == STATE_EXCLUDE && item.manga.status == SManga.COMPLETED) {
-                return@f false
-            }
-            // Filter when there are no downloads.
-            if (filterDownloaded != STATE_IGNORE) {
-                val isDownloaded = when {
-                    item.manga.source == LocalSource.ID -> true
-                    item.downloadCount != -1 -> item.downloadCount > 0
-                    else -> downloadManager.getDownloadCount(item.manga) > 0
-                }
-                return@f if (filterDownloaded == STATE_INCLUDE) isDownloaded else !isDownloaded
-            }
-            true
-        }
-
-        return map.mapValues { entry -> entry.value.filter(filterFn) }
-    }
-
-    /**
-     * Sets downloaded chapter count to each manga.
-     *
-     * @param map the map of manga.
-     */
-    private fun setDownloadCount(map: LibraryMap) {
-        if (!preferences.downloadBadge().getOrDefault()) {
-            // Unset download count if the preference is not enabled.
-            for ((_, itemList) in map) {
-                for (item in itemList) {
-                    item.downloadCount = -1
-                }
-            }
-            return
-        }
-
-        for ((_, itemList) in map) {
-            for (item in itemList) {
-                item.downloadCount = downloadManager.getDownloadCount(item.manga)
-            }
-        }
-    }
-
-    /**
-     * Applies library sorting to the given map of manga.
-     *
-     * @param map the map to sort.
-     */
-    private fun applySort(map: LibraryMap): LibraryMap {
-        val sortingMode = preferences.librarySortingMode().getOrDefault()
-
-        val lastReadManga by lazy {
-            var counter = 0
-            db.getLastReadManga().executeAsBlocking().associate { it.id!! to counter++ }
-        }
-        val totalChapterManga by lazy {
-            var counter = 0
-            db.getTotalChapterManga().executeAsBlocking().associate { it.id!! to counter++ }
-        }
-
-        val sortFn: (LibraryItem, LibraryItem) -> Int = { i1, i2 ->
-            when (sortingMode) {
-                LibrarySort.ALPHA -> i1.manga.title.compareTo(i2.manga.title, true)
-                LibrarySort.LAST_READ -> {
-                    // Get index of manga, set equal to list if size unknown.
-                    val manga1LastRead = lastReadManga[i1.manga.id!!] ?: lastReadManga.size
-                    val manga2LastRead = lastReadManga[i2.manga.id!!] ?: lastReadManga.size
-                    manga1LastRead.compareTo(manga2LastRead)
-                }
-                LibrarySort.LAST_UPDATED -> i2.manga.last_update.compareTo(i1.manga.last_update)
-                LibrarySort.UNREAD -> i1.manga.unread.compareTo(i2.manga.unread)
-                LibrarySort.TOTAL -> {
-                    val manga1TotalChapter = totalChapterManga[i1.manga.id!!] ?: 0
-                    val mange2TotalChapter = totalChapterManga[i2.manga.id!!] ?: 0
-                    manga1TotalChapter.compareTo(mange2TotalChapter)
-                }
-                LibrarySort.SOURCE -> {
-                    val source1Name = sourceManager.getOrStub(i1.manga.source).name
-                    val source2Name = sourceManager.getOrStub(i2.manga.source).name
-                    source1Name.compareTo(source2Name)
-                }
-                else -> throw Exception("Unknown sorting mode")
-            }
-        }
-
-        val comparator = if (preferences.librarySortingAscending().getOrDefault())
-            Comparator(sortFn)
-        else
-            Collections.reverseOrder(sortFn)
-
-        return map.mapValues { entry -> entry.value.sortedWith(comparator) }
-    }
-
-    /**
-     * Get the categories and all its manga from the database.
-     *
-     * @return an observable of the categories and its manga.
-     */
-    private fun getLibraryObservable(): Observable<Library> {
-        return Observable.combineLatest(getCategoriesObservable(), getLibraryMangasObservable(),
-                { dbCategories, libraryManga ->
-                    val categories = if (libraryManga.containsKey(0))
-                        arrayListOf(Category.createDefault()) + dbCategories
-                    else
-                        dbCategories
-
-                    this.categories = categories
-                    Library(categories, libraryManga)
-                })
-    }
-
-    /**
-     * Get the categories from the database.
-     *
-     * @return an observable of the categories.
-     */
-    private fun getCategoriesObservable(): Observable<List<Category>> {
-        return db.getCategories().asRxObservable()
-    }
-
-    /**
-     * Get the manga grouped by categories.
-     *
-     * @return an observable containing a map with the category id as key and a list of manga as the
-     * value.
-     */
-    private fun getLibraryMangasObservable(): Observable<LibraryMap> {
-        val libraryAsList = preferences.libraryAsList()
-        return db.getLibraryMangas().asRxObservable()
-                .map { list ->
-                    list.map { LibraryItem(it, libraryAsList) }.groupBy { it.manga.category }
-                }
-    }
-
-    /**
-     * Requests the library to be filtered.
-     */
-    fun requestFilterUpdate() {
-        filterTriggerRelay.call(Unit)
-    }
-
-    /**
-     * Requests the library to have download badges added.
-     */
-    fun requestDownloadBadgesUpdate() {
-        downloadTriggerRelay.call(Unit)
-    }
-
-    /**
-     * Requests the library to be sorted.
-     */
-    fun requestSortUpdate() {
-        sortTriggerRelay.call(Unit)
-    }
-
-    /**
-     * Called when a manga is opened.
-     */
-    fun onOpenManga() {
-        // Avoid further db updates for the library when it's not needed
-        librarySubscription?.let { remove(it) }
-    }
-
-    /**
-     * Returns the common categories for the given list of manga.
-     *
-     * @param mangas the list of manga.
-     */
-    fun getCommonCategories(mangas: List<Manga>): Collection<Category> {
-        if (mangas.isEmpty()) return emptyList()
-        return mangas.toSet()
-                .map { db.getCategoriesForManga(it).executeAsBlocking() }
-                .reduce { set1: Iterable<Category>, set2 -> set1.intersect(set2) }
-    }
-
-    /**
-     * Remove the selected manga from the library.
-     *
-     * @param mangas the list of manga to delete.
-     * @param deleteChapters whether to also delete downloaded chapters.
-     */
-    fun removeMangaFromLibrary(mangas: List<Manga>, deleteChapters: Boolean) {
-        // Create a set of the list
-        val mangaToDelete = mangas.distinctBy { it.id }
-        mangaToDelete.forEach { it.favorite = false }
-
-        Observable.fromCallable { db.insertMangas(mangaToDelete).executeAsBlocking() }
-                .onErrorResumeNext { Observable.empty() }
-                .subscribeOn(Schedulers.io())
-                .subscribe()
-
-        Observable.fromCallable {
-            mangaToDelete.forEach { manga ->
-                coverCache.deleteFromCache(manga.thumbnail_url)
-                if (deleteChapters) {
-                    val source = sourceManager.get(manga.source) as? HttpSource
-                    if (source != null) {
-                        downloadManager.deleteManga(manga, source)
-                    }
-                }
-            }
-        }
-                .subscribeOn(Schedulers.io())
-                .subscribe()
-    }
-
-    /**
-     * Move the given list of manga to categories.
-     *
-     * @param categories the selected categories.
-     * @param mangas the list of manga to move.
-     */
-    fun moveMangasToCategories(categories: List<Category>, mangas: List<Manga>) {
-        val mc = ArrayList<MangaCategory>()
-
-        for (manga in mangas) {
-            for (cat in categories) {
-                mc.add(MangaCategory.create(manga, cat))
-            }
-        }
-
-        db.setMangaCategories(mc, mangas)
-    }
-
-    /**
-     * Update cover with local file.
-     *
-     * @param inputStream the new cover.
-     * @param manga the manga edited.
-     * @return true if the cover is updated, false otherwise
-     */
-    @Throws(IOException::class)
-    fun editCoverWithStream(inputStream: InputStream, manga: Manga): Boolean {
-        if (manga.source == LocalSource.ID) {
-            LocalSource.updateCover(context, manga, inputStream)
-            return true
-        }
-
-        if (manga.thumbnail_url != null && manga.favorite) {
-            coverCache.copyToCache(manga.thumbnail_url!!, inputStream)
-            return true
-        }
-        return false
-    }
-
-}
-=======
 package eu.kanade.tachiyomi.ui.library
 
 import android.os.Bundle
@@ -454,6 +77,10 @@
      */
     private var librarySubscription: Subscription? = null
 
+    // --> EXH
+    val favoritesSync = FavoritesSyncHelper(context)
+    // <-- EXH
+
     override fun onCreate(savedState: Bundle?) {
         super.onCreate(savedState)
         subscribeLibrary()
@@ -751,5 +378,4 @@
         }
         return false
     }
-}
->>>>>>> 264e0436
+}