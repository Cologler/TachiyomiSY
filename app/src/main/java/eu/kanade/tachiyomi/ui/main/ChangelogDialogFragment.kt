package eu.kanade.tachiyomi.ui.main

import android.app.Dialog
import android.content.Context
import android.os.Bundle
import android.support.v4.app.DialogFragment
import android.support.v4.app.FragmentManager
import android.util.AttributeSet
import com.afollestad.materialdialogs.MaterialDialog
import eu.kanade.tachiyomi.BuildConfig
import eu.kanade.tachiyomi.R
import eu.kanade.tachiyomi.data.library.LibraryUpdateJob
import eu.kanade.tachiyomi.data.preference.PreferencesHelper
import eu.kanade.tachiyomi.data.preference.getOrDefault
import eu.kanade.tachiyomi.data.updater.UpdateCheckerJob
import it.gmariotti.changelibs.library.view.ChangeLogRecyclerView
import java.io.File

class ChangelogDialogFragment : DialogFragment() {

    companion object {
        fun show(context: Context, preferences: PreferencesHelper, fm: FragmentManager) {
            val oldVersion = preferences.lastVersionCode().getOrDefault()
            if (oldVersion < BuildConfig.VERSION_CODE) {
                preferences.lastVersionCode().set(BuildConfig.VERSION_CODE)
                ChangelogDialogFragment().show(fm, "changelog")

                if (oldVersion == 0) return

                if (oldVersion < 14) {
                    // Restore jobs after upgrading to evernote's job scheduler.
                    if (BuildConfig.INCLUDE_UPDATER && preferences.automaticUpdates()) {
                        UpdateCheckerJob.setupTask()
                    }
                    LibraryUpdateJob.setupTask()
                }
                if (oldVersion < 15) {
                    // Delete internal chapter cache dir.
                    File(context.cacheDir, "chapter_disk_cache").deleteRecursively()
                }
<<<<<<< HEAD
                //TODO Review any other changes below
=======
                if (oldVersion < 19) {
                    // Move covers to external files dir.
                    val oldDir = File(context.externalCacheDir, "cover_disk_cache")
                    if (oldDir.exists()) {
                        val destDir = context.getExternalFilesDir("covers")
                        if (destDir != null) {
                            oldDir.listFiles().forEach {
                                it.renameTo(File(destDir, it.name))
                            }
                        }
                    }
                }
>>>>>>> 8e4dd030
            }
        }
    }

    override fun onCreateDialog(savedState: Bundle?): Dialog {
        val view = WhatsNewRecyclerView(context)
        return MaterialDialog.Builder(activity)
                .title(if (BuildConfig.DEBUG) "Notices" else "Changelog")
                .customView(view, false)
                .positiveText(android.R.string.yes)
                .build()
    }

    class WhatsNewRecyclerView(context: Context) : ChangeLogRecyclerView(context) {
        override fun initAttrs(attrs: AttributeSet?, defStyle: Int) {
            mRowLayoutId = R.layout.changelog_row_layout
            mRowHeaderLayoutId = R.layout.changelog_header_layout
            mChangeLogFileResourceId = if (BuildConfig.DEBUG) R.raw.changelog_debug else R.raw.changelog_release
        }
    }
}<|MERGE_RESOLUTION|>--- conflicted
+++ resolved
@@ -38,9 +38,6 @@
                     // Delete internal chapter cache dir.
                     File(context.cacheDir, "chapter_disk_cache").deleteRecursively()
                 }
-<<<<<<< HEAD
-                //TODO Review any other changes below
-=======
                 if (oldVersion < 19) {
                     // Move covers to external files dir.
                     val oldDir = File(context.externalCacheDir, "cover_disk_cache")
@@ -53,7 +50,7 @@
                         }
                     }
                 }
->>>>>>> 8e4dd030
+                //TODO Review any other changes below
             }
         }
     }
