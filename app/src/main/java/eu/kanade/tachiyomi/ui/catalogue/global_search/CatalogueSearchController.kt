package eu.kanade.tachiyomi.ui.catalogue.global_search

import android.os.Bundle
import android.support.v7.widget.LinearLayoutManager
import android.support.v7.widget.SearchView
import android.view.*
import com.jakewharton.rxbinding.support.v7.widget.queryTextChangeEvents
import eu.kanade.tachiyomi.R
import eu.kanade.tachiyomi.data.database.models.Manga
import eu.kanade.tachiyomi.data.preference.PreferencesHelper
import eu.kanade.tachiyomi.source.CatalogueSource
import eu.kanade.tachiyomi.ui.base.controller.NucleusController
import eu.kanade.tachiyomi.ui.base.controller.withFadeTransaction
import eu.kanade.tachiyomi.ui.catalogue.browse.BrowseCatalogueController
import eu.kanade.tachiyomi.ui.manga.MangaController
import kotlinx.android.synthetic.main.catalogue_global_search_controller.*
import uy.kohesive.injekt.injectLazy

/**
 * This controller shows and manages the different search result in global search.
 * This controller should only handle UI actions, IO actions should be done by [CatalogueSearchPresenter]
 * [CatalogueSearchCardAdapter.OnMangaClickListener] called when manga is clicked in global search
 */
<<<<<<< HEAD
open class CatalogueSearchController(protected val initialQuery: String? = null) :
        NucleusController<CatalogueSearchPresenter>(),
        CatalogueSearchCardAdapter.OnMangaClickListener, CatalogueSearchAdapter.OnMoreClickListener {

    /**
     * Application preferences.
     */
    private val preferences: PreferencesHelper by injectLazy()
=======
open class CatalogueSearchController(
        protected val initialQuery: String? = null,
        protected val extensionFilter: String? = null
) : NucleusController<CatalogueSearchPresenter>(),
        CatalogueSearchCardAdapter.OnMangaClickListener {
>>>>>>> ba674935

    /**
     * Adapter containing search results grouped by lang.
     */
    protected var adapter: CatalogueSearchAdapter? = null

    /**
     * Called when controller is initialized.
     */
    init {
        setHasOptionsMenu(true)
    }

    /**
     * Initiate the view with [R.layout.catalogue_global_search_controller].
     *
     * @param inflater used to load the layout xml.
     * @param container containing parent views.
     * @return inflated view
     */
    override fun inflateView(inflater: LayoutInflater, container: ViewGroup): android.view.View {
        return inflater.inflate(R.layout.catalogue_global_search_controller, container, false)
    }

    /**
     * Set the title of controller.
     *
     * @return title.
     */
    override fun getTitle(): String? {
        return presenter.query
    }

    /**
     * Create the [CatalogueSearchPresenter] used in controller.
     *
     * @return instance of [CatalogueSearchPresenter]
     */
    override fun createPresenter(): CatalogueSearchPresenter {
        return CatalogueSearchPresenter(initialQuery, extensionFilter)
    }

    /**
     * Called when manga in global search is clicked, opens manga.
     *
     * @param manga clicked item containing manga information.
     */
    override fun onMangaClick(manga: Manga) {
        // Open MangaController.
        router.pushController(MangaController(manga, true).withFadeTransaction())
    }

    /**
     * Called when manga in global search is long clicked.
     *
     * @param manga clicked item containing manga information.
     */
    override fun onMangaLongClick(manga: Manga) {
        // Delegate to single click by default.
        onMangaClick(manga)
    }

    /**
     * Adds items to the options menu.
     *
     * @param menu menu containing options.
     * @param inflater used to load the menu xml.
     */
    override fun onCreateOptionsMenu(menu: Menu, inflater: MenuInflater) {
        // Inflate menu.
        inflater.inflate(R.menu.catalogue_new_list, menu)

        // Initialize search menu
        val searchItem = menu.findItem(R.id.action_search)
        val searchView = searchItem.actionView as SearchView

        searchItem.setOnActionExpandListener(object : MenuItem.OnActionExpandListener {
            override fun onMenuItemActionExpand(item: MenuItem?): Boolean {
                searchView.onActionViewExpanded() // Required to show the query in the view
                searchView.setQuery(presenter.query, false)
                return true
            }

            override fun onMenuItemActionCollapse(item: MenuItem?): Boolean {
                return true
            }
        })

        searchView.queryTextChangeEvents()
                .filter { it.isSubmitted }
                .subscribeUntilDestroy {
                    presenter.search(it.queryText().toString())
                    searchItem.collapseActionView()
                    setTitle() // Update toolbar title
                }
    }

    /**
     * Called when the view is created
     *
     * @param view view of controller
     */
    override fun onViewCreated(view: View) {
        super.onViewCreated(view)

        adapter = CatalogueSearchAdapter(this)

        // Create recycler and set adapter.
        recycler.layoutManager = LinearLayoutManager(view.context)
        recycler.adapter = adapter
    }

    override fun onDestroyView(view: View) {
        adapter = null
        super.onDestroyView(view)
    }

    override fun onSaveViewState(view: View, outState: Bundle) {
        super.onSaveViewState(view, outState)
        adapter?.onSaveInstanceState(outState)
    }

    override fun onRestoreViewState(view: View, savedViewState: Bundle) {
        super.onRestoreViewState(view, savedViewState)
        adapter?.onRestoreInstanceState(savedViewState)
    }

    /**
     * Returns the view holder for the given manga.
     *
     * @param source used to find holder containing source
     * @return the holder of the manga or null if it's not bound.
     */
    private fun getHolder(source: CatalogueSource): CatalogueSearchHolder? {
        val adapter = adapter ?: return null

        adapter.allBoundViewHolders.forEach { holder ->
            val item = adapter.getItem(holder.adapterPosition)
            if (item != null && source.id == item.source.id) {
                return holder as CatalogueSearchHolder
            }
        }

        return null
    }

    /**
     * Add search result to adapter.
     *
     * @param searchResult result of search.
     */
    fun setItems(searchResult: List<CatalogueSearchItem>) {
        adapter?.updateDataSet(searchResult)
    }

    /**
     * Called from the presenter when a manga is initialized.
     *
     * @param manga the initialized manga.
     */
    fun onMangaInitialized(source: CatalogueSource, manga: Manga) {
        getHolder(source)?.setImage(manga)
    }

    override fun onMoreClick(source: CatalogueSource) {
        openCatalogue(source, BrowseCatalogueController(source, presenter.query))
    }

    /**
     * Opens a catalogue with the given controller.
     */
    private fun openCatalogue(source: CatalogueSource, controller: BrowseCatalogueController) {
        preferences.lastUsedCatalogueSource().set(source.id)
        router.pushController(controller.withFadeTransaction())
    }

}<|MERGE_RESOLUTION|>--- conflicted
+++ resolved
@@ -21,22 +21,16 @@
  * This controller should only handle UI actions, IO actions should be done by [CatalogueSearchPresenter]
  * [CatalogueSearchCardAdapter.OnMangaClickListener] called when manga is clicked in global search
  */
-<<<<<<< HEAD
-open class CatalogueSearchController(protected val initialQuery: String? = null) :
-        NucleusController<CatalogueSearchPresenter>(),
-        CatalogueSearchCardAdapter.OnMangaClickListener, CatalogueSearchAdapter.OnMoreClickListener {
-
-    /**
-     * Application preferences.
-     */
-    private val preferences: PreferencesHelper by injectLazy()
-=======
 open class CatalogueSearchController(
         protected val initialQuery: String? = null,
         protected val extensionFilter: String? = null
 ) : NucleusController<CatalogueSearchPresenter>(),
-        CatalogueSearchCardAdapter.OnMangaClickListener {
->>>>>>> ba674935
+        CatalogueSearchCardAdapter.OnMangaClickListener, CatalogueSearchAdapter.OnMoreClickListener {
+
+    /**
+     * Application preferences.
+     */
+    private val preferences: PreferencesHelper by injectLazy()
 
     /**
      * Adapter containing search results grouped by lang.
