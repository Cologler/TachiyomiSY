package eu.kanade.tachiyomi.ui.library

import android.app.Activity
import android.content.Intent
import android.content.res.Configuration
import android.graphics.Color
import android.os.Bundle
import android.support.design.widget.TabLayout
import android.support.v4.graphics.drawable.DrawableCompat
import android.support.v4.widget.DrawerLayout
import android.support.v7.app.AppCompatActivity
import android.support.v7.view.ActionMode
import android.support.v7.widget.SearchView
import android.view.*
import com.bluelinelabs.conductor.ControllerChangeHandler
import com.bluelinelabs.conductor.ControllerChangeType
import com.f2prateek.rx.preferences.Preference
import com.jakewharton.rxbinding.support.v4.view.pageSelections
import com.jakewharton.rxbinding.support.v7.widget.queryTextChanges
import com.jakewharton.rxrelay.BehaviorRelay
import com.jakewharton.rxrelay.PublishRelay
import eu.kanade.tachiyomi.R
import eu.kanade.tachiyomi.data.database.models.Category
import eu.kanade.tachiyomi.data.database.models.Manga
import eu.kanade.tachiyomi.data.library.LibraryUpdateService
import eu.kanade.tachiyomi.data.preference.PreferencesHelper
import eu.kanade.tachiyomi.data.preference.getOrDefault
import eu.kanade.tachiyomi.ui.base.controller.NucleusController
import eu.kanade.tachiyomi.ui.base.controller.SecondaryDrawerController
import eu.kanade.tachiyomi.ui.base.controller.TabbedController
import eu.kanade.tachiyomi.ui.base.controller.withFadeTransaction
import eu.kanade.tachiyomi.ui.category.CategoryController
import eu.kanade.tachiyomi.ui.main.MainActivity
import eu.kanade.tachiyomi.ui.manga.MangaController
import eu.kanade.tachiyomi.ui.migration.MigrationController
import eu.kanade.tachiyomi.util.inflate
import eu.kanade.tachiyomi.util.toast
import eu.kanade.tachiyomi.widget.DrawerSwipeCloseListener
import exh.metadata.loadAllMetadata
import exh.metadata.models.SearchableGalleryMetadata
import io.realm.Realm
import io.realm.RealmResults
import kotlinx.android.synthetic.main.main_activity.*
import kotlinx.android.synthetic.main.library_controller.*
import kotlinx.android.synthetic.main.main_activity.*
import rx.Subscription
import rx.android.schedulers.AndroidSchedulers
import timber.log.Timber
import uy.kohesive.injekt.Injekt
import uy.kohesive.injekt.api.get
import java.io.IOException
import java.util.concurrent.TimeUnit
import kotlin.reflect.KClass


class LibraryController(
        bundle: Bundle? = null,
        private val preferences: PreferencesHelper = Injekt.get()
) : NucleusController<LibraryPresenter>(bundle),
        TabbedController,
        SecondaryDrawerController,
        ActionMode.Callback,
        ChangeMangaCategoriesDialog.Listener,
        DeleteLibraryMangasDialog.Listener {

    /**
     * Position of the active category.
     */
    var activeCategory: Int = preferences.lastUsedCategory().getOrDefault()
        private set

    /**
     * Action mode for selections.
     */
    private var actionMode: ActionMode? = null

    /**
     * Library search query.
     */
    private var query = ""

    /**
     * Currently selected mangas.
     */
    val selectedMangas = mutableListOf<Manga>()

    private var selectedCoverManga: Manga? = null

    /**
     * Relay to notify the UI of selection updates.
     */
    val selectionRelay: PublishRelay<LibrarySelectionEvent> = PublishRelay.create()

    /**
     * Relay to notify search query changes.
     */
    val searchRelay: BehaviorRelay<String> = BehaviorRelay.create()

    /**
     * Relay to notify the library's viewpager for updates.
     */
    val libraryMangaRelay: BehaviorRelay<LibraryMangaEvent> = BehaviorRelay.create()

    /**
     * Number of manga per row in grid mode.
     */
    var mangaPerRow = 0
        private set

    /**
     * Adapter of the view pager.
     */
    private var adapter: LibraryAdapter? = null

    /**
     * Navigation view containing filter/sort/display items.
     */
    private var navView: LibraryNavigationView? = null

    /**
     * Drawer listener to allow swipe only for closing the drawer.
     */
    private var drawerListener: DrawerLayout.DrawerListener? = null

    private var tabsVisibilityRelay: BehaviorRelay<Boolean> = BehaviorRelay.create(false)

    private var tabsVisibilitySubscription: Subscription? = null

<<<<<<< HEAD
    // --> EH
    //Cached realm
    var realm: Realm? = null
    //Cached metadata
    var meta: Map<KClass<out SearchableGalleryMetadata>, RealmResults<out SearchableGalleryMetadata>>? = null
    // <-- EH
=======
    private var searchViewSubscription: Subscription? = null
>>>>>>> aff51f8a

    init {
        setHasOptionsMenu(true)
        retainViewMode = RetainViewMode.RETAIN_DETACH
    }

    override fun getTitle(): String? {
        return resources?.getString(R.string.label_library)
    }

    override fun createPresenter(): LibraryPresenter {
        return LibraryPresenter()
    }

    override fun inflateView(inflater: LayoutInflater, container: ViewGroup): View {
        return inflater.inflate(R.layout.library_controller, container, false)
    }

    // --> EH
    override fun onCreateView(inflater: LayoutInflater, container: ViewGroup, savedViewState: Bundle?): View {
        //Load realm
        realm = Realm.getDefaultInstance()?.apply {
            meta = loadAllMetadata()
        }
        return super.onCreateView(inflater, container, savedViewState)
    }
    // <-- EH

    override fun onViewCreated(view: View) {
        super.onViewCreated(view)

        adapter = LibraryAdapter(this)
        library_pager.adapter = adapter
        library_pager.pageSelections().skip(1).subscribeUntilDestroy {
            preferences.lastUsedCategory().set(it)
            activeCategory = it
        }

        getColumnsPreferenceForCurrentOrientation().asObservable()
                .doOnNext { mangaPerRow = it }
                .skip(1)
                // Set again the adapter to recalculate the covers height
                .subscribeUntilDestroy { reattachAdapter() }

        if (selectedMangas.isNotEmpty()) {
            createActionModeIfNeeded()
        }
    }

    override fun onChangeStarted(handler: ControllerChangeHandler, type: ControllerChangeType) {
        super.onChangeStarted(handler, type)
        if (type.isEnter) {
            activity?.tabs?.setupWithViewPager(library_pager)
            presenter.subscribeLibrary()
        }
    }

    override fun onDestroyView(view: View) {
        adapter?.onDestroy()
        adapter = null
        actionMode = null
        tabsVisibilitySubscription?.unsubscribe()
        tabsVisibilitySubscription = null
        super.onDestroyView(view)

        // --> EH
        //Clean up realm
        realm?.close()
        meta = null
        // <-- EH
    }

    override fun createSecondaryDrawer(drawer: DrawerLayout): ViewGroup {
        val view = drawer.inflate(R.layout.library_drawer) as LibraryNavigationView
        drawerListener = DrawerSwipeCloseListener(drawer, view).also {
            drawer.addDrawerListener(it)
        }
        navView = view
        drawer.setDrawerLockMode(DrawerLayout.LOCK_MODE_LOCKED_CLOSED, Gravity.END)

        navView?.onGroupClicked = { group ->
            when (group) {
                is LibraryNavigationView.FilterGroup -> onFilterChanged()
                is LibraryNavigationView.SortGroup -> onSortChanged()
                is LibraryNavigationView.DisplayGroup -> reattachAdapter()
                is LibraryNavigationView.BadgeGroup -> onDownloadBadgeChanged()
            }
        }

        return view
    }

    override fun cleanupSecondaryDrawer(drawer: DrawerLayout) {
        drawerListener?.let { drawer.removeDrawerListener(it) }
        drawerListener = null
        navView = null
    }

    override fun configureTabs(tabs: TabLayout) {
        with(tabs) {
            tabGravity = TabLayout.GRAVITY_CENTER
            tabMode = TabLayout.MODE_SCROLLABLE
        }
        tabsVisibilitySubscription?.unsubscribe()
        tabsVisibilitySubscription = tabsVisibilityRelay.subscribe { visible ->
            val tabAnimator = (activity as? MainActivity)?.tabAnimator
            if (visible) {
                tabAnimator?.expand()
            } else {
                tabAnimator?.collapse()
            }
        }
    }

    override fun cleanupTabs(tabs: TabLayout) {
        tabsVisibilitySubscription?.unsubscribe()
        tabsVisibilitySubscription = null
    }

    fun onNextLibraryUpdate(categories: List<Category>, mangaMap: Map<Int, List<LibraryItem>>) {
        val view = view ?: return
        val adapter = adapter ?: return

        // Show empty view if needed
        if (mangaMap.isNotEmpty()) {
            empty_view.hide()
        } else {
            empty_view.show(R.drawable.ic_book_black_128dp, R.string.information_empty_library)
        }

        // Get the current active category.
        val activeCat = if (adapter.categories.isNotEmpty())
            library_pager.currentItem
        else
            activeCategory

        // Set the categories
        adapter.categories = categories

        // Restore active category.
        library_pager.setCurrentItem(activeCat, false)

        tabsVisibilityRelay.call(categories.size > 1)

        // Delay the scroll position to allow the view to be properly measured.
        view.post {
            if (isAttached) {
                activity?.tabs?.setScrollPosition(library_pager.currentItem, 0f, true)
            }
        }

        // Send the manga map to child fragments after the adapter is updated.
        libraryMangaRelay.call(LibraryMangaEvent(mangaMap))
    }

    /**
     * Returns a preference for the number of manga per row based on the current orientation.
     *
     * @return the preference.
     */
    private fun getColumnsPreferenceForCurrentOrientation(): Preference<Int> {
        return if (resources?.configuration?.orientation == Configuration.ORIENTATION_PORTRAIT)
            preferences.portraitColumns()
        else
            preferences.landscapeColumns()
    }

    /**
     * Called when a filter is changed.
     */
    private fun onFilterChanged() {
        presenter.requestFilterUpdate()
        activity?.invalidateOptionsMenu()
    }

    private fun onDownloadBadgeChanged(){
        presenter.requestDownloadBadgesUpdate()
    }

    /**
     * Called when the sorting mode is changed.
     */
    private fun onSortChanged() {
        presenter.requestSortUpdate()
    }

    /**
     * Reattaches the adapter to the view pager to recreate fragments
     */
    private fun reattachAdapter() {
        val adapter = adapter ?: return

        val position = library_pager.currentItem

        adapter.recycle = false
        library_pager.adapter = adapter
        library_pager.currentItem = position
        adapter.recycle = true
    }

    /**
     * Creates the action mode if it's not created already.
     */
    fun createActionModeIfNeeded() {
        if (actionMode == null) {
            actionMode = (activity as AppCompatActivity).startSupportActionMode(this)
        }
    }

    /**
     * Destroys the action mode.
     */
    fun destroyActionModeIfNeeded() {
        actionMode?.finish()
    }

    override fun onCreateOptionsMenu(menu: Menu, inflater: MenuInflater) {
        inflater.inflate(R.menu.library, menu)

        val searchItem = menu.findItem(R.id.action_search)
        val searchView = searchItem.actionView as SearchView

        if (!query.isEmpty()) {
            searchItem.expandActionView()
            searchView.setQuery(query, true)
            searchView.clearFocus()
        }

        // Mutate the filter icon because it needs to be tinted and the resource is shared.
        menu.findItem(R.id.action_filter).icon.mutate()

<<<<<<< HEAD
        // Debounce search (EH)
        searchView.queryTextChanges()
                .debounce(350, TimeUnit.MILLISECONDS)
                .observeOn(AndroidSchedulers.mainThread())
                .subscribeUntilDestroy {
            query = it.toString()
            searchRelay.call(query)
        }
=======
        searchViewSubscription?.unsubscribe()
        searchViewSubscription = searchView.queryTextChanges()
                // Ignore events if this controller isn't at the top
                .filter { router.backstack.lastOrNull()?.controller() == this }
                .subscribeUntilDestroy {
                    query = it.toString()
                    searchRelay.call(query)
                }
>>>>>>> aff51f8a

        searchItem.fixExpand()
    }

    override fun onPrepareOptionsMenu(menu: Menu) {
        val navView = navView ?: return

        val filterItem = menu.findItem(R.id.action_filter)

        // Tint icon if there's a filter active
        val filterColor = if (navView.hasActiveFilters()) Color.rgb(255, 238, 7) else Color.WHITE
        DrawableCompat.setTint(filterItem.icon, filterColor)
    }

    override fun onOptionsItemSelected(item: MenuItem): Boolean {
        when (item.itemId) {
            R.id.action_filter -> {
                navView?.let { activity?.drawer?.openDrawer(Gravity.END) }
            }
            R.id.action_update_library -> {
                activity?.let { LibraryUpdateService.start(it) }
            }
            R.id.action_edit_categories -> {
                router.pushController(CategoryController().withFadeTransaction())
            }
            R.id.action_source_migration -> {
                router.pushController(MigrationController().withFadeTransaction())
            }
            else -> return super.onOptionsItemSelected(item)
        }

        return true
    }

    /**
     * Invalidates the action mode, forcing it to refresh its content.
     */
    fun invalidateActionMode() {
        actionMode?.invalidate()
    }

    override fun onCreateActionMode(mode: ActionMode, menu: Menu): Boolean {
        mode.menuInflater.inflate(R.menu.library_selection, menu)
        return true
    }

    override fun onPrepareActionMode(mode: ActionMode, menu: Menu): Boolean {
        val count = selectedMangas.size
        if (count == 0) {
            // Destroy action mode if there are no items selected.
            destroyActionModeIfNeeded()
        } else {
            mode.title = resources?.getString(R.string.label_selected, count)
            menu.findItem(R.id.action_edit_cover)?.isVisible = count == 1
        }
        return false
    }

    override fun onActionItemClicked(mode: ActionMode, item: MenuItem): Boolean {
        when (item.itemId) {
            R.id.action_edit_cover -> {
                changeSelectedCover()
                destroyActionModeIfNeeded()
            }
            R.id.action_move_to_category -> showChangeMangaCategoriesDialog()
            R.id.action_delete -> showDeleteMangaDialog()
            else -> return false
        }
        return true
    }

    override fun onDestroyActionMode(mode: ActionMode?) {
        // Clear all the manga selections and notify child views.
        selectedMangas.clear()
        selectionRelay.call(LibrarySelectionEvent.Cleared())
        actionMode = null
    }

    fun openManga(manga: Manga) {
        // Notify the presenter a manga is being opened.
        presenter.onOpenManga()

        router.pushController(MangaController(manga).withFadeTransaction())
    }

    /**
     * Sets the selection for a given manga.
     *
     * @param manga the manga whose selection has changed.
     * @param selected whether it's now selected or not.
     */
    fun setSelection(manga: Manga, selected: Boolean) {
        if (selected) {
            selectedMangas.add(manga)
            selectionRelay.call(LibrarySelectionEvent.Selected(manga))
        } else {
            selectedMangas.remove(manga)
            selectionRelay.call(LibrarySelectionEvent.Unselected(manga))
        }
    }

    /**
     * Move the selected manga to a list of categories.
     */
    private fun showChangeMangaCategoriesDialog() {
        // Create a copy of selected manga
        val mangas = selectedMangas.toList()

        // Hide the default category because it has a different behavior than the ones from db.
        val categories = presenter.categories.filter { it.id != 0 }

        // Get indexes of the common categories to preselect.
        val commonCategoriesIndexes = presenter.getCommonCategories(mangas)
                .map { categories.indexOf(it) }
                .toTypedArray()

        ChangeMangaCategoriesDialog(this, mangas, categories, commonCategoriesIndexes)
                .showDialog(router)
    }

    private fun showDeleteMangaDialog() {
        DeleteLibraryMangasDialog(this, selectedMangas.toList()).showDialog(router)
    }

    override fun updateCategoriesForMangas(mangas: List<Manga>, categories: List<Category>) {
        presenter.moveMangasToCategories(categories, mangas)
        destroyActionModeIfNeeded()
    }

    override fun deleteMangasFromLibrary(mangas: List<Manga>, deleteChapters: Boolean) {
        presenter.removeMangaFromLibrary(mangas, deleteChapters)
        destroyActionModeIfNeeded()
    }

    /**
     * Changes the cover for the selected manga.
     */
    private fun changeSelectedCover() {
        val manga = selectedMangas.firstOrNull() ?: return
        selectedCoverManga = manga

        if (manga.favorite) {
            val intent = Intent(Intent.ACTION_GET_CONTENT)
            intent.type = "image/*"
            startActivityForResult(Intent.createChooser(intent,
                    resources?.getString(R.string.file_select_cover)), REQUEST_IMAGE_OPEN)
        } else {
            activity?.toast(R.string.notification_first_add_to_library)
        }
    }

    override fun onActivityResult(requestCode: Int, resultCode: Int, data: Intent?) {
        if (requestCode == REQUEST_IMAGE_OPEN) {
            if (data == null || resultCode != Activity.RESULT_OK) return
            val activity = activity ?: return
            val manga = selectedCoverManga ?: return

            try {
                // Get the file's input stream from the incoming Intent
                activity.contentResolver.openInputStream(data.data).use {
                    // Update cover to selected file, show error if something went wrong
                    if (presenter.editCoverWithStream(it, manga)) {
                        // TODO refresh cover
                    } else {
                        activity.toast(R.string.notification_cover_update_failed)
                    }
                }
            } catch (error: IOException) {
                activity.toast(R.string.notification_cover_update_failed)
                Timber.e(error)
            }
            selectedCoverManga = null
        }
    }

    private companion object {
        /**
         * Key to change the cover of a manga in [onActivityResult].
         */
        const val REQUEST_IMAGE_OPEN = 101
    }

}
<|MERGE_RESOLUTION|>--- conflicted
+++ resolved
@@ -126,16 +126,14 @@
 
     private var tabsVisibilitySubscription: Subscription? = null
 
-<<<<<<< HEAD
+    private var searchViewSubscription: Subscription? = null
+
     // --> EH
     //Cached realm
     var realm: Realm? = null
     //Cached metadata
     var meta: Map<KClass<out SearchableGalleryMetadata>, RealmResults<out SearchableGalleryMetadata>>? = null
     // <-- EH
-=======
-    private var searchViewSubscription: Subscription? = null
->>>>>>> aff51f8a
 
     init {
         setHasOptionsMenu(true)
@@ -367,25 +365,16 @@
         // Mutate the filter icon because it needs to be tinted and the resource is shared.
         menu.findItem(R.id.action_filter).icon.mutate()
 
-<<<<<<< HEAD
-        // Debounce search (EH)
-        searchView.queryTextChanges()
-                .debounce(350, TimeUnit.MILLISECONDS)
-                .observeOn(AndroidSchedulers.mainThread())
-                .subscribeUntilDestroy {
-            query = it.toString()
-            searchRelay.call(query)
-        }
-=======
         searchViewSubscription?.unsubscribe()
         searchViewSubscription = searchView.queryTextChanges()
                 // Ignore events if this controller isn't at the top
                 .filter { router.backstack.lastOrNull()?.controller() == this }
+                .debounce(350, TimeUnit.MILLISECONDS)
+                .observeOn(AndroidSchedulers.mainThread())
                 .subscribeUntilDestroy {
                     query = it.toString()
                     searchRelay.call(query)
                 }
->>>>>>> aff51f8a
 
         searchItem.fixExpand()
     }
@@ -568,4 +557,4 @@
         const val REQUEST_IMAGE_OPEN = 101
     }
 
-}
+}