package eu.kanade.tachiyomi.ui.library

import android.app.Activity
import android.content.Intent
import android.content.res.Configuration
<<<<<<< HEAD
import android.graphics.Color
import android.os.Bundle
import android.view.*
=======
import android.net.Uri
import android.os.Bundle
import android.view.LayoutInflater
import android.view.Menu
import android.view.MenuInflater
import android.view.MenuItem
import android.view.View
import android.view.ViewGroup
>>>>>>> 264e0436
import androidx.appcompat.app.AppCompatActivity
import androidx.appcompat.view.ActionMode
import androidx.appcompat.widget.SearchView
import androidx.core.graphics.drawable.DrawableCompat
<<<<<<< HEAD
import androidx.drawerlayout.widget.DrawerLayout
import com.afollestad.materialdialogs.MaterialDialog
=======
>>>>>>> 264e0436
import com.bluelinelabs.conductor.ControllerChangeHandler
import com.bluelinelabs.conductor.ControllerChangeType
import com.f2prateek.rx.preferences.Preference
import com.google.android.material.tabs.TabLayout
<<<<<<< HEAD
import com.jakewharton.rxbinding.support.v4.view.pageSelections
import com.jakewharton.rxbinding.support.v7.widget.queryTextChanges
=======
>>>>>>> 264e0436
import com.jakewharton.rxrelay.BehaviorRelay
import com.jakewharton.rxrelay.PublishRelay
import eu.kanade.tachiyomi.R
import eu.kanade.tachiyomi.data.database.models.Category
import eu.kanade.tachiyomi.data.database.models.Manga
import eu.kanade.tachiyomi.data.library.LibraryUpdateService
import eu.kanade.tachiyomi.data.preference.PreferencesHelper
<<<<<<< HEAD
import eu.kanade.tachiyomi.data.preference.getOrDefault
import eu.kanade.tachiyomi.ui.base.controller.NucleusController
import eu.kanade.tachiyomi.ui.base.controller.SecondaryDrawerController
import eu.kanade.tachiyomi.ui.base.controller.TabbedController
import eu.kanade.tachiyomi.ui.base.controller.withFadeTransaction
import eu.kanade.tachiyomi.ui.category.CategoryController
import eu.kanade.tachiyomi.ui.main.MainActivity
import eu.kanade.tachiyomi.ui.manga.MangaController
import eu.kanade.tachiyomi.ui.migration.MigrationController
import eu.kanade.tachiyomi.util.inflate
import eu.kanade.tachiyomi.util.toast
import exh.favorites.FavoritesIntroDialog
import exh.favorites.FavoritesSyncStatus
import exh.ui.LoaderManager
import exh.ui.migration.manga.design.MigrationDesignController
import kotlinx.android.synthetic.main.library_controller.*
import kotlinx.android.synthetic.main.main_activity.*
import rx.Subscription
import rx.android.schedulers.AndroidSchedulers
import timber.log.Timber
import uy.kohesive.injekt.Injekt
import uy.kohesive.injekt.api.get
import java.io.IOException
import java.util.concurrent.TimeUnit


class LibraryController(
        bundle: Bundle? = null,
        private val preferences: PreferencesHelper = Injekt.get()
) : NucleusController<LibraryPresenter>(bundle),
        TabbedController,
        SecondaryDrawerController,
        ActionMode.Callback,
        ChangeMangaCategoriesDialog.Listener,
        DeleteLibraryMangasDialog.Listener {
=======
import eu.kanade.tachiyomi.databinding.LibraryControllerBinding
import eu.kanade.tachiyomi.ui.base.controller.NucleusController
import eu.kanade.tachiyomi.ui.base.controller.RootController
import eu.kanade.tachiyomi.ui.base.controller.TabbedController
import eu.kanade.tachiyomi.ui.base.controller.withFadeTransaction
import eu.kanade.tachiyomi.ui.main.MainActivity
import eu.kanade.tachiyomi.ui.main.offsetFabAppbarHeight
import eu.kanade.tachiyomi.ui.manga.MangaController
import eu.kanade.tachiyomi.util.system.getResourceColor
import eu.kanade.tachiyomi.util.system.toast
import eu.kanade.tachiyomi.util.view.visible
import java.io.IOException
import kotlinx.android.synthetic.main.main_activity.tabs
import kotlinx.coroutines.flow.filter
import kotlinx.coroutines.flow.launchIn
import kotlinx.coroutines.flow.onEach
import reactivecircus.flowbinding.appcompat.queryTextChanges
import reactivecircus.flowbinding.viewpager.pageSelections
import rx.Subscription
import timber.log.Timber
import uy.kohesive.injekt.Injekt
import uy.kohesive.injekt.api.get

class LibraryController(
    bundle: Bundle? = null,
    private val preferences: PreferencesHelper = Injekt.get()
) : NucleusController<LibraryControllerBinding, LibraryPresenter>(bundle),
    RootController,
    TabbedController,
    ActionMode.Callback,
    ChangeMangaCategoriesDialog.Listener,
    DeleteLibraryMangasDialog.Listener {
>>>>>>> 264e0436

    /**
     * Position of the active category.
     */
<<<<<<< HEAD
    var activeCategory: Int = preferences.lastUsedCategory().getOrDefault()
        private set
=======
    private var activeCategory: Int = preferences.lastUsedCategory().get()
>>>>>>> 264e0436

    /**
     * Action mode for selections.
     */
    private var actionMode: ActionMode? = null

    /**
     * Library search query.
     */
    private var query = ""

    /**
     * Currently selected mangas.
     */
    val selectedMangas = mutableSetOf<Manga>()

    private var selectedCoverManga: Manga? = null

    /**
     * Relay to notify the UI of selection updates.
     */
    val selectionRelay: PublishRelay<LibrarySelectionEvent> = PublishRelay.create()

    /**
     * Relay to notify search query changes.
     */
    val searchRelay: BehaviorRelay<String> = BehaviorRelay.create()

    /**
     * Relay to notify the library's viewpager for updates.
     */
    val libraryMangaRelay: BehaviorRelay<LibraryMangaEvent> = BehaviorRelay.create()

<<<<<<< HEAD
    val selectAllRelay: PublishRelay<Int> = PublishRelay.create()

    /**
=======
    /**
     * Relay to notify the library's viewpager to select all manga
     */
    val selectAllRelay: PublishRelay<Int> = PublishRelay.create()

    /**
     * Relay to notify the library's viewpager to select the inverse
     */
    val selectInverseRelay: PublishRelay<Int> = PublishRelay.create()

    /**
>>>>>>> 264e0436
     * Number of manga per row in grid mode.
     */
    var mangaPerRow = 0
        private set

    /**
     * Adapter of the view pager.
     */
    private var adapter: LibraryAdapter? = null

    /**
<<<<<<< HEAD
     * Navigation view containing filter/sort/display items.
     */
    private var navView: LibraryNavigationView? = null

    /**
     * Drawer listener to allow swipe only for closing the drawer.
     */
    private var drawerListener: androidx.drawerlayout.widget.DrawerLayout.DrawerListener? = null
=======
     * Sheet containing filter/sort/display items.
     */
    private var settingsSheet: LibrarySettingsSheet? = null
>>>>>>> 264e0436

    private var tabsVisibilityRelay: BehaviorRelay<Boolean> = BehaviorRelay.create(false)

    private var tabsVisibilitySubscription: Subscription? = null

<<<<<<< HEAD
    private var searchViewSubscription: Subscription? = null

    // --> EH
    //Sync dialog
    private var favSyncDialog: MaterialDialog? = null
    //Old sync status
    private var oldSyncStatus: FavoritesSyncStatus? = null
    //Favorites
    private var favoritesSyncSubscription: Subscription? = null
    val loaderManager = LoaderManager()
    // <-- EH

=======
>>>>>>> 264e0436
    init {
        setHasOptionsMenu(true)
        retainViewMode = RetainViewMode.RETAIN_DETACH
    }

    override fun getTitle(): String? {
        return resources?.getString(R.string.label_library)
    }

    override fun createPresenter(): LibraryPresenter {
        return LibraryPresenter()
    }

    override fun inflateView(inflater: LayoutInflater, container: ViewGroup): View {
<<<<<<< HEAD
        return inflater.inflate(R.layout.library_controller, container, false)
=======
        binding = LibraryControllerBinding.inflate(inflater)
        return binding.root
>>>>>>> 264e0436
    }

    override fun onViewCreated(view: View) {
        super.onViewCreated(view)

        adapter = LibraryAdapter(this)
<<<<<<< HEAD
        library_pager.adapter = adapter
        library_pager.pageSelections().skip(1).subscribeUntilDestroy {
            preferences.lastUsedCategory().set(it)
            activeCategory = it
        }

        getColumnsPreferenceForCurrentOrientation().asObservable()
                .doOnNext { mangaPerRow = it }
                .skip(1)
                // Set again the adapter to recalculate the covers height
                .subscribeUntilDestroy { reattachAdapter() }
=======
        binding.libraryPager.adapter = adapter
        binding.libraryPager.pageSelections()
            .onEach {
                preferences.lastUsedCategory().set(it)
                activeCategory = it
            }
            .launchIn(scope)

        getColumnsPreferenceForCurrentOrientation().asObservable()
            .doOnNext { mangaPerRow = it }
            .skip(1)
            // Set again the adapter to recalculate the covers height
            .subscribeUntilDestroy { reattachAdapter() }
>>>>>>> 264e0436

        if (selectedMangas.isNotEmpty()) {
            createActionModeIfNeeded()
        }

<<<<<<< HEAD
        // EXH -->
        loaderManager.loadingChangeListener = {
            library_progress.visibility = if(it) View.VISIBLE else View.GONE
        }
        // EXH <--
=======
        settingsSheet = LibrarySettingsSheet(activity!!) { group ->
            when (group) {
                is LibrarySettingsSheet.Filter.FilterGroup -> onFilterChanged()
                is LibrarySettingsSheet.Sort.SortGroup -> onSortChanged()
                is LibrarySettingsSheet.Display.DisplayGroup -> reattachAdapter()
                is LibrarySettingsSheet.Display.BadgeGroup -> onDownloadBadgeChanged()
            }
        }

        if (preferences.downloadedOnly().get()) {
            binding.downloadedOnly.visible()
        }

        binding.actionToolbar.offsetFabAppbarHeight(activity!!)
>>>>>>> 264e0436
    }

    override fun onChangeStarted(handler: ControllerChangeHandler, type: ControllerChangeType) {
        super.onChangeStarted(handler, type)
        if (type.isEnter) {
<<<<<<< HEAD
            activity?.tabs?.setupWithViewPager(library_pager)
=======
            activity?.tabs?.setupWithViewPager(binding.libraryPager)
>>>>>>> 264e0436
            presenter.subscribeLibrary()
        }
    }

    override fun onDestroyView(view: View) {
<<<<<<< HEAD
        adapter?.onDestroy()
        adapter = null
        actionMode = null
        tabsVisibilitySubscription?.unsubscribe()
        tabsVisibilitySubscription = null
        // EXH -->
        loaderManager.loadingChangeListener = null
        // EXH <--
        super.onDestroyView(view)
    }

    override fun createSecondaryDrawer(drawer: androidx.drawerlayout.widget.DrawerLayout): ViewGroup {
        val view = drawer.inflate(R.layout.library_drawer) as LibraryNavigationView
        navView = view
        drawer.setDrawerLockMode(androidx.drawerlayout.widget.DrawerLayout.LOCK_MODE_UNLOCKED, Gravity.END)

        navView?.onGroupClicked = { group ->
            when (group) {
                is LibraryNavigationView.FilterGroup -> onFilterChanged()
                is LibraryNavigationView.SortGroup -> onSortChanged()
                is LibraryNavigationView.DisplayGroup -> reattachAdapter()
                is LibraryNavigationView.BadgeGroup -> onDownloadBadgeChanged()
            }
        }

        return view
    }

    override fun cleanupSecondaryDrawer(drawer: androidx.drawerlayout.widget.DrawerLayout) {
        navView = null
    }

=======
        destroyActionModeIfNeeded()
        binding.actionToolbar.destroy()
        adapter?.onDestroy()
        adapter = null
        settingsSheet = null
        tabsVisibilitySubscription?.unsubscribe()
        tabsVisibilitySubscription = null
        super.onDestroyView(view)
    }

>>>>>>> 264e0436
    override fun configureTabs(tabs: TabLayout) {
        with(tabs) {
            tabGravity = TabLayout.GRAVITY_CENTER
            tabMode = TabLayout.MODE_SCROLLABLE
        }
        tabsVisibilitySubscription?.unsubscribe()
        tabsVisibilitySubscription = tabsVisibilityRelay.subscribe { visible ->
            val tabAnimator = (activity as? MainActivity)?.tabAnimator
            if (visible) {
                tabAnimator?.expand()
            } else {
                tabAnimator?.collapse()
            }
        }
    }

    override fun cleanupTabs(tabs: TabLayout) {
        tabsVisibilitySubscription?.unsubscribe()
        tabsVisibilitySubscription = null
    }

<<<<<<< HEAD
=======
    fun showSettingsSheet() {
        settingsSheet?.show()
    }

>>>>>>> 264e0436
    fun onNextLibraryUpdate(categories: List<Category>, mangaMap: Map<Int, List<LibraryItem>>) {
        val view = view ?: return
        val adapter = adapter ?: return

        // Show empty view if needed
        if (mangaMap.isNotEmpty()) {
<<<<<<< HEAD
            empty_view.hide()
        } else {
            empty_view.show(R.drawable.ic_book_black_128dp, R.string.information_empty_library)
        }

        // Get the current active category.
        val activeCat = if (adapter.categories.isNotEmpty())
            library_pager.currentItem
        else
            activeCategory
=======
            binding.emptyView.hide()
        } else {
            binding.emptyView.show(R.string.information_empty_library)
        }

        // Get the current active category.
        val activeCat = if (adapter.categories.isNotEmpty()) {
            binding.libraryPager.currentItem
        } else {
            activeCategory
        }
>>>>>>> 264e0436

        // Set the categories
        adapter.categories = categories

        // Restore active category.
<<<<<<< HEAD
        library_pager.setCurrentItem(activeCat, false)
=======
        binding.libraryPager.setCurrentItem(activeCat, false)
>>>>>>> 264e0436

        tabsVisibilityRelay.call(categories.size > 1)

        // Delay the scroll position to allow the view to be properly measured.
        view.post {
            if (isAttached) {
<<<<<<< HEAD
                activity?.tabs?.setScrollPosition(library_pager.currentItem, 0f, true)
=======
                activity?.tabs?.setScrollPosition(binding.libraryPager.currentItem, 0f, true)
>>>>>>> 264e0436
            }
        }

        // Send the manga map to child fragments after the adapter is updated.
        libraryMangaRelay.call(LibraryMangaEvent(mangaMap))
    }

    /**
     * Returns a preference for the number of manga per row based on the current orientation.
     *
     * @return the preference.
     */
    private fun getColumnsPreferenceForCurrentOrientation(): Preference<Int> {
<<<<<<< HEAD
        return if (resources?.configuration?.orientation == Configuration.ORIENTATION_PORTRAIT)
            preferences.portraitColumns()
        else
            preferences.landscapeColumns()
=======
        return if (resources?.configuration?.orientation == Configuration.ORIENTATION_PORTRAIT) {
            preferences.portraitColumns()
        } else {
            preferences.landscapeColumns()
        }
>>>>>>> 264e0436
    }

    /**
     * Called when a filter is changed.
     */
    private fun onFilterChanged() {
        presenter.requestFilterUpdate()
        activity?.invalidateOptionsMenu()
    }

    private fun onDownloadBadgeChanged() {
        presenter.requestDownloadBadgesUpdate()
    }

    /**
     * Called when the sorting mode is changed.
     */
    private fun onSortChanged() {
        presenter.requestSortUpdate()
    }

    /**
     * Reattaches the adapter to the view pager to recreate fragments
     */
    private fun reattachAdapter() {
        val adapter = adapter ?: return

<<<<<<< HEAD
        val position = library_pager.currentItem

        adapter.recycle = false
        library_pager.adapter = adapter
        library_pager.currentItem = position
=======
        val position = binding.libraryPager.currentItem

        adapter.recycle = false
        binding.libraryPager.adapter = adapter
        binding.libraryPager.currentItem = position
>>>>>>> 264e0436
        adapter.recycle = true
    }

    /**
     * Creates the action mode if it's not created already.
     */
    fun createActionModeIfNeeded() {
        if (actionMode == null) {
            actionMode = (activity as AppCompatActivity).startSupportActionMode(this)
<<<<<<< HEAD
=======
            binding.actionToolbar.show(
                actionMode!!,
                R.menu.library_selection
            ) { onActionItemClicked(actionMode!!, it!!) }
            (activity as? MainActivity)?.showBottomNav(visible = false, collapse = true)
>>>>>>> 264e0436
        }
    }

    /**
     * Destroys the action mode.
     */
<<<<<<< HEAD
    fun destroyActionModeIfNeeded() {
=======
    private fun destroyActionModeIfNeeded() {
>>>>>>> 264e0436
        actionMode?.finish()
    }

    override fun onCreateOptionsMenu(menu: Menu, inflater: MenuInflater) {
        inflater.inflate(R.menu.library, menu)

        val searchItem = menu.findItem(R.id.action_search)
        val searchView = searchItem.actionView as SearchView
<<<<<<< HEAD

        if (!query.isEmpty()) {
            searchItem.expandActionView()
            searchView.setQuery(query, true)
            searchView.clearFocus()
        }

        // Mutate the filter icon because it needs to be tinted and the resource is shared.
        menu.findItem(R.id.action_filter).icon.mutate()

        searchViewSubscription?.unsubscribe()
        searchViewSubscription = searchView.queryTextChanges()
                // Ignore events if this controller isn't at the top
                .filter { router.backstack.lastOrNull()?.controller() == this }
                .subscribeUntilDestroy {
                    query = it.toString()
                    searchRelay.call(query)
                }

        searchItem.fixExpand()
    }

    override fun onPrepareOptionsMenu(menu: Menu) {
        val navView = navView ?: return
=======
        searchView.maxWidth = Int.MAX_VALUE

        searchView.queryTextChanges()
            // Ignore events if this controller isn't at the top
            .filter { router.backstack.lastOrNull()?.controller() == this }
            .onEach {
                query = it.toString()
                searchRelay.call(query)
            }
            .launchIn(scope)

        if (query.isNotEmpty()) {
            searchItem.expandActionView()
            searchView.setQuery(query, true)
            searchView.clearFocus()

            // Manually trigger the search since the binding doesn't trigger for some reason
            searchRelay.call(query)
        }

        searchItem.fixExpand(onExpand = { invalidateMenuOnExpand() })

        // Mutate the filter icon because it needs to be tinted and the resource is shared.
        menu.findItem(R.id.action_filter).icon.mutate()
    }

    fun search(query: String) {
        this.query = query
    }

    override fun onPrepareOptionsMenu(menu: Menu) {
        val settingsSheet = settingsSheet ?: return
>>>>>>> 264e0436

        val filterItem = menu.findItem(R.id.action_filter)

        // Tint icon if there's a filter active
<<<<<<< HEAD
        val filterColor = if (navView.hasActiveFilters()) Color.rgb(255, 238, 7) else Color.WHITE
        DrawableCompat.setTint(filterItem.icon, filterColor)
=======
        if (settingsSheet.filters.hasActiveFilters()) {
            val filterColor = activity!!.getResourceColor(R.attr.colorFilterActive)
            DrawableCompat.setTint(filterItem.icon, filterColor)
        }
>>>>>>> 264e0436
    }

    override fun onOptionsItemSelected(item: MenuItem): Boolean {
        when (item.itemId) {
<<<<<<< HEAD
            R.id.action_filter -> {
                navView?.let { activity?.drawer?.openDrawer(Gravity.END) }
            }
            R.id.action_update_library -> {
                activity?.let { LibraryUpdateService.start(it) }
            }
            R.id.action_edit_categories -> {
                router.pushController(CategoryController().withFadeTransaction())
            }
            R.id.action_source_migration -> {
                router.pushController(MigrationController().withFadeTransaction())
            }
            // --> EXH
            R.id.action_sync_favorites -> {
                if(preferences.eh_showSyncIntro().getOrDefault())
                    activity?.let { FavoritesIntroDialog().show(it) }
                else
                    presenter.favoritesSync.runSync()
            }
            // <-- EXH
            else -> return super.onOptionsItemSelected(item)
        }

        return true
=======
            R.id.action_search -> expandActionViewFromInteraction = true
            R.id.action_filter -> showSettingsSheet()
            R.id.action_update_library -> {
                activity?.let {
                    if (LibraryUpdateService.start(it)) {
                        it.toast(R.string.updating_library)
                    }
                }
            }
        }

        return super.onOptionsItemSelected(item)
>>>>>>> 264e0436
    }

    /**
     * Invalidates the action mode, forcing it to refresh its content.
     */
    fun invalidateActionMode() {
        actionMode?.invalidate()
    }

    override fun onCreateActionMode(mode: ActionMode, menu: Menu): Boolean {
<<<<<<< HEAD
        mode.menuInflater.inflate(R.menu.library_selection, menu)
=======
        mode.menuInflater.inflate(R.menu.generic_selection, menu)
>>>>>>> 264e0436
        return true
    }

    override fun onPrepareActionMode(mode: ActionMode, menu: Menu): Boolean {
        val count = selectedMangas.size
        if (count == 0) {
            // Destroy action mode if there are no items selected.
            destroyActionModeIfNeeded()
        } else {
<<<<<<< HEAD
            mode.title = resources?.getString(R.string.label_selected, count)
            menu.findItem(R.id.action_edit_cover)?.isVisible = count == 1
=======
            mode.title = count.toString()

            binding.actionToolbar.findItem(R.id.action_edit_cover)?.isVisible = count == 1
>>>>>>> 264e0436
        }
        return false
    }

    override fun onActionItemClicked(mode: ActionMode, item: MenuItem): Boolean {
        when (item.itemId) {
            R.id.action_edit_cover -> {
                changeSelectedCover()
                destroyActionModeIfNeeded()
            }
            R.id.action_move_to_category -> showChangeMangaCategoriesDialog()
            R.id.action_delete -> showDeleteMangaDialog()
<<<<<<< HEAD
            R.id.action_select_all -> {
                adapter?.categories?.getOrNull(library_pager.currentItem)?.id?.let {
                    selectAllRelay.call(it)
                }
            }
            R.id.action_auto_source_migration -> {
                router.pushController(MigrationDesignController.create(
                        selectedMangas.mapNotNull { it.id }
                ).withFadeTransaction())
                destroyActionModeIfNeeded()
            }
=======
            R.id.action_select_all -> selectAllCategoryManga()
            R.id.action_select_inverse -> selectInverseCategoryManga()
>>>>>>> 264e0436
            else -> return false
        }
        return true
    }

    override fun onDestroyActionMode(mode: ActionMode?) {
        // Clear all the manga selections and notify child views.
        selectedMangas.clear()
        selectionRelay.call(LibrarySelectionEvent.Cleared())
<<<<<<< HEAD
=======

        binding.actionToolbar.hide()
        (activity as? MainActivity)?.showBottomNav(visible = true, collapse = true)

>>>>>>> 264e0436
        actionMode = null
    }

    fun openManga(manga: Manga) {
        // Notify the presenter a manga is being opened.
        presenter.onOpenManga()

        router.pushController(MangaController(manga).withFadeTransaction())
    }

    /**
     * Sets the selection for a given manga.
     *
     * @param manga the manga whose selection has changed.
     * @param selected whether it's now selected or not.
     */
    fun setSelection(manga: Manga, selected: Boolean) {
        if (selected) {
            if (selectedMangas.add(manga)) {
                selectionRelay.call(LibrarySelectionEvent.Selected(manga))
            }
        } else {
            if (selectedMangas.remove(manga)) {
                selectionRelay.call(LibrarySelectionEvent.Unselected(manga))
            }
        }
    }

    /**
<<<<<<< HEAD
=======
     * Toggles the current selection state for a given manga.
     *
     * @param manga the manga whose selection to change.
     */
    fun toggleSelection(manga: Manga) {
        if (selectedMangas.add(manga)) {
            selectionRelay.call(LibrarySelectionEvent.Selected(manga))
        } else if (selectedMangas.remove(manga)) {
            selectionRelay.call(LibrarySelectionEvent.Unselected(manga))
        }
    }

    /**
>>>>>>> 264e0436
     * Move the selected manga to a list of categories.
     */
    private fun showChangeMangaCategoriesDialog() {
        // Create a copy of selected manga
        val mangas = selectedMangas.toList()

        // Hide the default category because it has a different behavior than the ones from db.
        val categories = presenter.categories.filter { it.id != 0 }

        // Get indexes of the common categories to preselect.
        val commonCategoriesIndexes = presenter.getCommonCategories(mangas)
<<<<<<< HEAD
                .map { categories.indexOf(it) }
                .toTypedArray()

        ChangeMangaCategoriesDialog(this, mangas, categories, commonCategoriesIndexes)
                .showDialog(router)
=======
            .map { categories.indexOf(it) }
            .toTypedArray()

        ChangeMangaCategoriesDialog(this, mangas, categories, commonCategoriesIndexes)
            .showDialog(router)
>>>>>>> 264e0436
    }

    private fun showDeleteMangaDialog() {
        DeleteLibraryMangasDialog(this, selectedMangas.toList()).showDialog(router)
    }

    override fun updateCategoriesForMangas(mangas: List<Manga>, categories: List<Category>) {
        presenter.moveMangasToCategories(categories, mangas)
        destroyActionModeIfNeeded()
    }

    override fun deleteMangasFromLibrary(mangas: List<Manga>, deleteChapters: Boolean) {
        presenter.removeMangaFromLibrary(mangas, deleteChapters)
        destroyActionModeIfNeeded()
    }

    /**
     * Changes the cover for the selected manga.
     */
    private fun changeSelectedCover() {
        val manga = selectedMangas.firstOrNull() ?: return
        selectedCoverManga = manga

        if (manga.favorite) {
            val intent = Intent(Intent.ACTION_GET_CONTENT)
            intent.type = "image/*"
<<<<<<< HEAD
            startActivityForResult(Intent.createChooser(intent,
                    resources?.getString(R.string.file_select_cover)), REQUEST_IMAGE_OPEN)
=======
            startActivityForResult(
                Intent.createChooser(
                    intent,
                    resources?.getString(R.string.file_select_cover)
                ),
                REQUEST_IMAGE_OPEN
            )
>>>>>>> 264e0436
        } else {
            activity?.toast(R.string.notification_first_add_to_library)
        }
    }

<<<<<<< HEAD
    override fun onAttach(view: View) {
        super.onAttach(view)

        // --> EXH
        cleanupSyncState()
        favoritesSyncSubscription =
                presenter.favoritesSync.status
                        .sample(100, TimeUnit.MILLISECONDS)
                        .observeOn(AndroidSchedulers.mainThread())
                        .subscribe {
                    updateSyncStatus(it)
        }
        // <-- EXH
    }

    override fun onDetach(view: View) {
        super.onDetach(view)

        //EXH
        cleanupSyncState()
    }

    // --> EXH
    private fun cleanupSyncState() {
        favoritesSyncSubscription?.unsubscribe()
        favoritesSyncSubscription = null
        //Close sync status
        favSyncDialog?.dismiss()
        favSyncDialog = null
        oldSyncStatus = null
        //Clear flags
        releaseSyncLocks()
    }

    private fun buildDialog() = activity?.let {
        MaterialDialog.Builder(it)
    }

    private fun showSyncProgressDialog() {
        favSyncDialog?.dismiss()
        favSyncDialog = buildDialog()
                ?.title("Favorites syncing")
                ?.cancelable(false)
                ?.progress(true, 0)
                ?.show()
    }

    private fun takeSyncLocks() {
        activity?.window?.addFlags(WindowManager.LayoutParams.FLAG_KEEP_SCREEN_ON)
    }

    private fun releaseSyncLocks() {
        activity?.window?.clearFlags(WindowManager.LayoutParams.FLAG_KEEP_SCREEN_ON)
    }

    private fun updateSyncStatus(status: FavoritesSyncStatus) {
        when(status) {
            is FavoritesSyncStatus.Idle -> {
                releaseSyncLocks()

                favSyncDialog?.dismiss()
                favSyncDialog = null
            }
            is FavoritesSyncStatus.BadLibraryState.MangaInMultipleCategories -> {
                releaseSyncLocks()

                favSyncDialog?.dismiss()
                favSyncDialog = buildDialog()
                        ?.title("Favorites sync error")
                        ?.content(status.message + " Sync will not start until the gallery is in only one category.")
                        ?.cancelable(false)
                        ?.positiveText("Show gallery")
                        ?.onPositive { _, _ ->
                            openManga(status.manga)
                            presenter.favoritesSync.status.onNext(FavoritesSyncStatus.Idle())
                        }
                        ?.negativeText("Ok")
                        ?.onNegative { _, _ ->
                            presenter.favoritesSync.status.onNext(FavoritesSyncStatus.Idle())
                        }
                        ?.show()
            }
            is FavoritesSyncStatus.Error -> {
                releaseSyncLocks()

                favSyncDialog?.dismiss()
                favSyncDialog = buildDialog()
                        ?.title("Favorites sync error")
                        ?.content("An error occurred during the sync process: ${status.message}")
                        ?.cancelable(false)
                        ?.positiveText("Ok")
                        ?.onPositive { _, _ ->
                            presenter.favoritesSync.status.onNext(FavoritesSyncStatus.Idle())
                        }
                        ?.show()
            }
            is FavoritesSyncStatus.CompleteWithErrors -> {
                releaseSyncLocks()

                favSyncDialog?.dismiss()
                favSyncDialog = buildDialog()
                        ?.title("Favorites sync complete with errors")
                        ?.content("Errors occurred during the sync process that were ignored:\n${status.message}")
                        ?.cancelable(false)
                        ?.positiveText("Ok")
                        ?.onPositive { _, _ ->
                            presenter.favoritesSync.status.onNext(FavoritesSyncStatus.Idle())
                        }
                        ?.show()
            }
            is FavoritesSyncStatus.Processing,
            is FavoritesSyncStatus.Initializing -> {
                takeSyncLocks()

                if(favSyncDialog == null || (oldSyncStatus != null
                        && oldSyncStatus !is FavoritesSyncStatus.Initializing
                        && oldSyncStatus !is FavoritesSyncStatus.Processing))
                    showSyncProgressDialog()

                favSyncDialog?.setContent(status.message)
            }
        }
        oldSyncStatus = status
    }
    // <-- EXH
=======
    private fun selectAllCategoryManga() {
        adapter?.categories?.getOrNull(binding.libraryPager.currentItem)?.id?.let {
            selectAllRelay.call(it)
        }
    }

    private fun selectInverseCategoryManga() {
        adapter?.categories?.getOrNull(binding.libraryPager.currentItem)?.id?.let {
            selectInverseRelay.call(it)
        }
    }
>>>>>>> 264e0436

    override fun onActivityResult(requestCode: Int, resultCode: Int, data: Intent?) {
        if (requestCode == REQUEST_IMAGE_OPEN) {
            if (data == null || resultCode != Activity.RESULT_OK) return
            val activity = activity ?: return
            val manga = selectedCoverManga ?: return

            try {
                // Get the file's input stream from the incoming Intent
<<<<<<< HEAD
                activity.contentResolver.openInputStream(data.data).use {
                    // Update cover to selected file, show error if something went wrong
                    if (presenter.editCoverWithStream(it, manga)) {
=======
                activity.contentResolver.openInputStream(data.data ?: Uri.EMPTY).use {
                    // Update cover to selected file, show error if something went wrong
                    if (it != null && presenter.editCoverWithStream(it, manga)) {
>>>>>>> 264e0436
                        // TODO refresh cover
                    } else {
                        activity.toast(R.string.notification_cover_update_failed)
                    }
                }
            } catch (error: IOException) {
                activity.toast(R.string.notification_cover_update_failed)
                Timber.e(error)
            }
            selectedCoverManga = null
        }
    }

    private companion object {
        /**
         * Key to change the cover of a manga in [onActivityResult].
         */
        const val REQUEST_IMAGE_OPEN = 101
    }
<<<<<<< HEAD

=======
>>>>>>> 264e0436
}<|MERGE_RESOLUTION|>--- conflicted
+++ resolved
@@ -3,11 +3,6 @@
 import android.app.Activity
 import android.content.Intent
 import android.content.res.Configuration
-<<<<<<< HEAD
-import android.graphics.Color
-import android.os.Bundle
-import android.view.*
-=======
 import android.net.Uri
 import android.os.Bundle
 import android.view.LayoutInflater
@@ -16,25 +11,14 @@
 import android.view.MenuItem
 import android.view.View
 import android.view.ViewGroup
->>>>>>> 264e0436
 import androidx.appcompat.app.AppCompatActivity
 import androidx.appcompat.view.ActionMode
 import androidx.appcompat.widget.SearchView
 import androidx.core.graphics.drawable.DrawableCompat
-<<<<<<< HEAD
-import androidx.drawerlayout.widget.DrawerLayout
-import com.afollestad.materialdialogs.MaterialDialog
-=======
->>>>>>> 264e0436
 import com.bluelinelabs.conductor.ControllerChangeHandler
 import com.bluelinelabs.conductor.ControllerChangeType
 import com.f2prateek.rx.preferences.Preference
 import com.google.android.material.tabs.TabLayout
-<<<<<<< HEAD
-import com.jakewharton.rxbinding.support.v4.view.pageSelections
-import com.jakewharton.rxbinding.support.v7.widget.queryTextChanges
-=======
->>>>>>> 264e0436
 import com.jakewharton.rxrelay.BehaviorRelay
 import com.jakewharton.rxrelay.PublishRelay
 import eu.kanade.tachiyomi.R
@@ -42,43 +26,6 @@
 import eu.kanade.tachiyomi.data.database.models.Manga
 import eu.kanade.tachiyomi.data.library.LibraryUpdateService
 import eu.kanade.tachiyomi.data.preference.PreferencesHelper
-<<<<<<< HEAD
-import eu.kanade.tachiyomi.data.preference.getOrDefault
-import eu.kanade.tachiyomi.ui.base.controller.NucleusController
-import eu.kanade.tachiyomi.ui.base.controller.SecondaryDrawerController
-import eu.kanade.tachiyomi.ui.base.controller.TabbedController
-import eu.kanade.tachiyomi.ui.base.controller.withFadeTransaction
-import eu.kanade.tachiyomi.ui.category.CategoryController
-import eu.kanade.tachiyomi.ui.main.MainActivity
-import eu.kanade.tachiyomi.ui.manga.MangaController
-import eu.kanade.tachiyomi.ui.migration.MigrationController
-import eu.kanade.tachiyomi.util.inflate
-import eu.kanade.tachiyomi.util.toast
-import exh.favorites.FavoritesIntroDialog
-import exh.favorites.FavoritesSyncStatus
-import exh.ui.LoaderManager
-import exh.ui.migration.manga.design.MigrationDesignController
-import kotlinx.android.synthetic.main.library_controller.*
-import kotlinx.android.synthetic.main.main_activity.*
-import rx.Subscription
-import rx.android.schedulers.AndroidSchedulers
-import timber.log.Timber
-import uy.kohesive.injekt.Injekt
-import uy.kohesive.injekt.api.get
-import java.io.IOException
-import java.util.concurrent.TimeUnit
-
-
-class LibraryController(
-        bundle: Bundle? = null,
-        private val preferences: PreferencesHelper = Injekt.get()
-) : NucleusController<LibraryPresenter>(bundle),
-        TabbedController,
-        SecondaryDrawerController,
-        ActionMode.Callback,
-        ChangeMangaCategoriesDialog.Listener,
-        DeleteLibraryMangasDialog.Listener {
-=======
 import eu.kanade.tachiyomi.databinding.LibraryControllerBinding
 import eu.kanade.tachiyomi.ui.base.controller.NucleusController
 import eu.kanade.tachiyomi.ui.base.controller.RootController
@@ -111,17 +58,11 @@
     ActionMode.Callback,
     ChangeMangaCategoriesDialog.Listener,
     DeleteLibraryMangasDialog.Listener {
->>>>>>> 264e0436
 
     /**
      * Position of the active category.
      */
-<<<<<<< HEAD
-    var activeCategory: Int = preferences.lastUsedCategory().getOrDefault()
-        private set
-=======
     private var activeCategory: Int = preferences.lastUsedCategory().get()
->>>>>>> 264e0436
 
     /**
      * Action mode for selections.
@@ -155,23 +96,17 @@
      */
     val libraryMangaRelay: BehaviorRelay<LibraryMangaEvent> = BehaviorRelay.create()
 
-<<<<<<< HEAD
+    /**
+     * Relay to notify the library's viewpager to select all manga
+     */
     val selectAllRelay: PublishRelay<Int> = PublishRelay.create()
 
     /**
-=======
-    /**
-     * Relay to notify the library's viewpager to select all manga
-     */
-    val selectAllRelay: PublishRelay<Int> = PublishRelay.create()
-
-    /**
      * Relay to notify the library's viewpager to select the inverse
      */
     val selectInverseRelay: PublishRelay<Int> = PublishRelay.create()
 
     /**
->>>>>>> 264e0436
      * Number of manga per row in grid mode.
      */
     var mangaPerRow = 0
@@ -183,27 +118,13 @@
     private var adapter: LibraryAdapter? = null
 
     /**
-<<<<<<< HEAD
-     * Navigation view containing filter/sort/display items.
-     */
-    private var navView: LibraryNavigationView? = null
-
-    /**
-     * Drawer listener to allow swipe only for closing the drawer.
-     */
-    private var drawerListener: androidx.drawerlayout.widget.DrawerLayout.DrawerListener? = null
-=======
      * Sheet containing filter/sort/display items.
      */
     private var settingsSheet: LibrarySettingsSheet? = null
->>>>>>> 264e0436
 
     private var tabsVisibilityRelay: BehaviorRelay<Boolean> = BehaviorRelay.create(false)
 
     private var tabsVisibilitySubscription: Subscription? = null
-
-<<<<<<< HEAD
-    private var searchViewSubscription: Subscription? = null
 
     // --> EH
     //Sync dialog
@@ -215,8 +136,6 @@
     val loaderManager = LoaderManager()
     // <-- EH
 
-=======
->>>>>>> 264e0436
     init {
         setHasOptionsMenu(true)
         retainViewMode = RetainViewMode.RETAIN_DETACH
@@ -231,31 +150,14 @@
     }
 
     override fun inflateView(inflater: LayoutInflater, container: ViewGroup): View {
-<<<<<<< HEAD
-        return inflater.inflate(R.layout.library_controller, container, false)
-=======
         binding = LibraryControllerBinding.inflate(inflater)
         return binding.root
->>>>>>> 264e0436
     }
 
     override fun onViewCreated(view: View) {
         super.onViewCreated(view)
 
         adapter = LibraryAdapter(this)
-<<<<<<< HEAD
-        library_pager.adapter = adapter
-        library_pager.pageSelections().skip(1).subscribeUntilDestroy {
-            preferences.lastUsedCategory().set(it)
-            activeCategory = it
-        }
-
-        getColumnsPreferenceForCurrentOrientation().asObservable()
-                .doOnNext { mangaPerRow = it }
-                .skip(1)
-                // Set again the adapter to recalculate the covers height
-                .subscribeUntilDestroy { reattachAdapter() }
-=======
         binding.libraryPager.adapter = adapter
         binding.libraryPager.pageSelections()
             .onEach {
@@ -269,19 +171,11 @@
             .skip(1)
             // Set again the adapter to recalculate the covers height
             .subscribeUntilDestroy { reattachAdapter() }
->>>>>>> 264e0436
 
         if (selectedMangas.isNotEmpty()) {
             createActionModeIfNeeded()
         }
 
-<<<<<<< HEAD
-        // EXH -->
-        loaderManager.loadingChangeListener = {
-            library_progress.visibility = if(it) View.VISIBLE else View.GONE
-        }
-        // EXH <--
-=======
         settingsSheet = LibrarySettingsSheet(activity!!) { group ->
             when (group) {
                 is LibrarySettingsSheet.Filter.FilterGroup -> onFilterChanged()
@@ -296,56 +190,17 @@
         }
 
         binding.actionToolbar.offsetFabAppbarHeight(activity!!)
->>>>>>> 264e0436
     }
 
     override fun onChangeStarted(handler: ControllerChangeHandler, type: ControllerChangeType) {
         super.onChangeStarted(handler, type)
         if (type.isEnter) {
-<<<<<<< HEAD
-            activity?.tabs?.setupWithViewPager(library_pager)
-=======
             activity?.tabs?.setupWithViewPager(binding.libraryPager)
->>>>>>> 264e0436
             presenter.subscribeLibrary()
         }
     }
 
     override fun onDestroyView(view: View) {
-<<<<<<< HEAD
-        adapter?.onDestroy()
-        adapter = null
-        actionMode = null
-        tabsVisibilitySubscription?.unsubscribe()
-        tabsVisibilitySubscription = null
-        // EXH -->
-        loaderManager.loadingChangeListener = null
-        // EXH <--
-        super.onDestroyView(view)
-    }
-
-    override fun createSecondaryDrawer(drawer: androidx.drawerlayout.widget.DrawerLayout): ViewGroup {
-        val view = drawer.inflate(R.layout.library_drawer) as LibraryNavigationView
-        navView = view
-        drawer.setDrawerLockMode(androidx.drawerlayout.widget.DrawerLayout.LOCK_MODE_UNLOCKED, Gravity.END)
-
-        navView?.onGroupClicked = { group ->
-            when (group) {
-                is LibraryNavigationView.FilterGroup -> onFilterChanged()
-                is LibraryNavigationView.SortGroup -> onSortChanged()
-                is LibraryNavigationView.DisplayGroup -> reattachAdapter()
-                is LibraryNavigationView.BadgeGroup -> onDownloadBadgeChanged()
-            }
-        }
-
-        return view
-    }
-
-    override fun cleanupSecondaryDrawer(drawer: androidx.drawerlayout.widget.DrawerLayout) {
-        navView = null
-    }
-
-=======
         destroyActionModeIfNeeded()
         binding.actionToolbar.destroy()
         adapter?.onDestroy()
@@ -356,7 +211,6 @@
         super.onDestroyView(view)
     }
 
->>>>>>> 264e0436
     override fun configureTabs(tabs: TabLayout) {
         with(tabs) {
             tabGravity = TabLayout.GRAVITY_CENTER
@@ -378,31 +232,16 @@
         tabsVisibilitySubscription = null
     }
 
-<<<<<<< HEAD
-=======
     fun showSettingsSheet() {
         settingsSheet?.show()
     }
 
->>>>>>> 264e0436
     fun onNextLibraryUpdate(categories: List<Category>, mangaMap: Map<Int, List<LibraryItem>>) {
         val view = view ?: return
         val adapter = adapter ?: return
 
         // Show empty view if needed
         if (mangaMap.isNotEmpty()) {
-<<<<<<< HEAD
-            empty_view.hide()
-        } else {
-            empty_view.show(R.drawable.ic_book_black_128dp, R.string.information_empty_library)
-        }
-
-        // Get the current active category.
-        val activeCat = if (adapter.categories.isNotEmpty())
-            library_pager.currentItem
-        else
-            activeCategory
-=======
             binding.emptyView.hide()
         } else {
             binding.emptyView.show(R.string.information_empty_library)
@@ -414,28 +253,19 @@
         } else {
             activeCategory
         }
->>>>>>> 264e0436
 
         // Set the categories
         adapter.categories = categories
 
         // Restore active category.
-<<<<<<< HEAD
-        library_pager.setCurrentItem(activeCat, false)
-=======
         binding.libraryPager.setCurrentItem(activeCat, false)
->>>>>>> 264e0436
 
         tabsVisibilityRelay.call(categories.size > 1)
 
         // Delay the scroll position to allow the view to be properly measured.
         view.post {
             if (isAttached) {
-<<<<<<< HEAD
-                activity?.tabs?.setScrollPosition(library_pager.currentItem, 0f, true)
-=======
                 activity?.tabs?.setScrollPosition(binding.libraryPager.currentItem, 0f, true)
->>>>>>> 264e0436
             }
         }
 
@@ -449,18 +279,11 @@
      * @return the preference.
      */
     private fun getColumnsPreferenceForCurrentOrientation(): Preference<Int> {
-<<<<<<< HEAD
-        return if (resources?.configuration?.orientation == Configuration.ORIENTATION_PORTRAIT)
-            preferences.portraitColumns()
-        else
-            preferences.landscapeColumns()
-=======
         return if (resources?.configuration?.orientation == Configuration.ORIENTATION_PORTRAIT) {
             preferences.portraitColumns()
         } else {
             preferences.landscapeColumns()
         }
->>>>>>> 264e0436
     }
 
     /**
@@ -488,19 +311,11 @@
     private fun reattachAdapter() {
         val adapter = adapter ?: return
 
-<<<<<<< HEAD
-        val position = library_pager.currentItem
-
-        adapter.recycle = false
-        library_pager.adapter = adapter
-        library_pager.currentItem = position
-=======
         val position = binding.libraryPager.currentItem
 
         adapter.recycle = false
         binding.libraryPager.adapter = adapter
         binding.libraryPager.currentItem = position
->>>>>>> 264e0436
         adapter.recycle = true
     }
 
@@ -510,25 +325,18 @@
     fun createActionModeIfNeeded() {
         if (actionMode == null) {
             actionMode = (activity as AppCompatActivity).startSupportActionMode(this)
-<<<<<<< HEAD
-=======
             binding.actionToolbar.show(
                 actionMode!!,
                 R.menu.library_selection
             ) { onActionItemClicked(actionMode!!, it!!) }
             (activity as? MainActivity)?.showBottomNav(visible = false, collapse = true)
->>>>>>> 264e0436
         }
     }
 
     /**
      * Destroys the action mode.
      */
-<<<<<<< HEAD
-    fun destroyActionModeIfNeeded() {
-=======
     private fun destroyActionModeIfNeeded() {
->>>>>>> 264e0436
         actionMode?.finish()
     }
 
@@ -537,32 +345,6 @@
 
         val searchItem = menu.findItem(R.id.action_search)
         val searchView = searchItem.actionView as SearchView
-<<<<<<< HEAD
-
-        if (!query.isEmpty()) {
-            searchItem.expandActionView()
-            searchView.setQuery(query, true)
-            searchView.clearFocus()
-        }
-
-        // Mutate the filter icon because it needs to be tinted and the resource is shared.
-        menu.findItem(R.id.action_filter).icon.mutate()
-
-        searchViewSubscription?.unsubscribe()
-        searchViewSubscription = searchView.queryTextChanges()
-                // Ignore events if this controller isn't at the top
-                .filter { router.backstack.lastOrNull()?.controller() == this }
-                .subscribeUntilDestroy {
-                    query = it.toString()
-                    searchRelay.call(query)
-                }
-
-        searchItem.fixExpand()
-    }
-
-    override fun onPrepareOptionsMenu(menu: Menu) {
-        val navView = navView ?: return
-=======
         searchView.maxWidth = Int.MAX_VALUE
 
         searchView.queryTextChanges()
@@ -595,50 +377,18 @@
 
     override fun onPrepareOptionsMenu(menu: Menu) {
         val settingsSheet = settingsSheet ?: return
->>>>>>> 264e0436
 
         val filterItem = menu.findItem(R.id.action_filter)
 
         // Tint icon if there's a filter active
-<<<<<<< HEAD
-        val filterColor = if (navView.hasActiveFilters()) Color.rgb(255, 238, 7) else Color.WHITE
-        DrawableCompat.setTint(filterItem.icon, filterColor)
-=======
         if (settingsSheet.filters.hasActiveFilters()) {
             val filterColor = activity!!.getResourceColor(R.attr.colorFilterActive)
             DrawableCompat.setTint(filterItem.icon, filterColor)
         }
->>>>>>> 264e0436
     }
 
     override fun onOptionsItemSelected(item: MenuItem): Boolean {
         when (item.itemId) {
-<<<<<<< HEAD
-            R.id.action_filter -> {
-                navView?.let { activity?.drawer?.openDrawer(Gravity.END) }
-            }
-            R.id.action_update_library -> {
-                activity?.let { LibraryUpdateService.start(it) }
-            }
-            R.id.action_edit_categories -> {
-                router.pushController(CategoryController().withFadeTransaction())
-            }
-            R.id.action_source_migration -> {
-                router.pushController(MigrationController().withFadeTransaction())
-            }
-            // --> EXH
-            R.id.action_sync_favorites -> {
-                if(preferences.eh_showSyncIntro().getOrDefault())
-                    activity?.let { FavoritesIntroDialog().show(it) }
-                else
-                    presenter.favoritesSync.runSync()
-            }
-            // <-- EXH
-            else -> return super.onOptionsItemSelected(item)
-        }
-
-        return true
-=======
             R.id.action_search -> expandActionViewFromInteraction = true
             R.id.action_filter -> showSettingsSheet()
             R.id.action_update_library -> {
@@ -648,10 +398,20 @@
                     }
                 }
             }
+            R.id.action_source_migration -> {
+                router.pushController(MigrationController().withFadeTransaction())
+            }
+            // --> EXH
+            R.id.action_sync_favorites -> {
+                if(preferences.eh_showSyncIntro().getOrDefault())
+                    activity?.let { FavoritesIntroDialog().show(it) }
+                else
+                    presenter.favoritesSync.runSync()
+            }
+            // <-- EXH
         }
 
         return super.onOptionsItemSelected(item)
->>>>>>> 264e0436
     }
 
     /**
@@ -662,11 +422,7 @@
     }
 
     override fun onCreateActionMode(mode: ActionMode, menu: Menu): Boolean {
-<<<<<<< HEAD
-        mode.menuInflater.inflate(R.menu.library_selection, menu)
-=======
         mode.menuInflater.inflate(R.menu.generic_selection, menu)
->>>>>>> 264e0436
         return true
     }
 
@@ -676,14 +432,9 @@
             // Destroy action mode if there are no items selected.
             destroyActionModeIfNeeded()
         } else {
-<<<<<<< HEAD
-            mode.title = resources?.getString(R.string.label_selected, count)
-            menu.findItem(R.id.action_edit_cover)?.isVisible = count == 1
-=======
             mode.title = count.toString()
 
             binding.actionToolbar.findItem(R.id.action_edit_cover)?.isVisible = count == 1
->>>>>>> 264e0436
         }
         return false
     }
@@ -696,22 +447,14 @@
             }
             R.id.action_move_to_category -> showChangeMangaCategoriesDialog()
             R.id.action_delete -> showDeleteMangaDialog()
-<<<<<<< HEAD
-            R.id.action_select_all -> {
-                adapter?.categories?.getOrNull(library_pager.currentItem)?.id?.let {
-                    selectAllRelay.call(it)
-                }
-            }
+            R.id.action_select_all -> selectAllCategoryManga()
+            R.id.action_select_inverse -> selectInverseCategoryManga()
             R.id.action_auto_source_migration -> {
                 router.pushController(MigrationDesignController.create(
                         selectedMangas.mapNotNull { it.id }
                 ).withFadeTransaction())
                 destroyActionModeIfNeeded()
             }
-=======
-            R.id.action_select_all -> selectAllCategoryManga()
-            R.id.action_select_inverse -> selectInverseCategoryManga()
->>>>>>> 264e0436
             else -> return false
         }
         return true
@@ -721,13 +464,10 @@
         // Clear all the manga selections and notify child views.
         selectedMangas.clear()
         selectionRelay.call(LibrarySelectionEvent.Cleared())
-<<<<<<< HEAD
-=======
 
         binding.actionToolbar.hide()
         (activity as? MainActivity)?.showBottomNav(visible = true, collapse = true)
 
->>>>>>> 264e0436
         actionMode = null
     }
 
@@ -757,8 +497,6 @@
     }
 
     /**
-<<<<<<< HEAD
-=======
      * Toggles the current selection state for a given manga.
      *
      * @param manga the manga whose selection to change.
@@ -772,7 +510,6 @@
     }
 
     /**
->>>>>>> 264e0436
      * Move the selected manga to a list of categories.
      */
     private fun showChangeMangaCategoriesDialog() {
@@ -784,19 +521,11 @@
 
         // Get indexes of the common categories to preselect.
         val commonCategoriesIndexes = presenter.getCommonCategories(mangas)
-<<<<<<< HEAD
-                .map { categories.indexOf(it) }
-                .toTypedArray()
-
-        ChangeMangaCategoriesDialog(this, mangas, categories, commonCategoriesIndexes)
-                .showDialog(router)
-=======
             .map { categories.indexOf(it) }
             .toTypedArray()
 
         ChangeMangaCategoriesDialog(this, mangas, categories, commonCategoriesIndexes)
             .showDialog(router)
->>>>>>> 264e0436
     }
 
     private fun showDeleteMangaDialog() {
@@ -823,10 +552,6 @@
         if (manga.favorite) {
             val intent = Intent(Intent.ACTION_GET_CONTENT)
             intent.type = "image/*"
-<<<<<<< HEAD
-            startActivityForResult(Intent.createChooser(intent,
-                    resources?.getString(R.string.file_select_cover)), REQUEST_IMAGE_OPEN)
-=======
             startActivityForResult(
                 Intent.createChooser(
                     intent,
@@ -834,13 +559,11 @@
                 ),
                 REQUEST_IMAGE_OPEN
             )
->>>>>>> 264e0436
         } else {
             activity?.toast(R.string.notification_first_add_to_library)
         }
     }
 
-<<<<<<< HEAD
     override fun onAttach(view: View) {
         super.onAttach(view)
 
@@ -861,6 +584,18 @@
 
         //EXH
         cleanupSyncState()
+    }
+
+    private fun selectAllCategoryManga() {
+        adapter?.categories?.getOrNull(binding.libraryPager.currentItem)?.id?.let {
+            selectAllRelay.call(it)
+        }
+    }
+
+    private fun selectInverseCategoryManga() {
+        adapter?.categories?.getOrNull(binding.libraryPager.currentItem)?.id?.let {
+            selectInverseRelay.call(it)
+        }
     }
 
     // --> EXH
@@ -966,19 +701,6 @@
         oldSyncStatus = status
     }
     // <-- EXH
-=======
-    private fun selectAllCategoryManga() {
-        adapter?.categories?.getOrNull(binding.libraryPager.currentItem)?.id?.let {
-            selectAllRelay.call(it)
-        }
-    }
-
-    private fun selectInverseCategoryManga() {
-        adapter?.categories?.getOrNull(binding.libraryPager.currentItem)?.id?.let {
-            selectInverseRelay.call(it)
-        }
-    }
->>>>>>> 264e0436
 
     override fun onActivityResult(requestCode: Int, resultCode: Int, data: Intent?) {
         if (requestCode == REQUEST_IMAGE_OPEN) {
@@ -988,15 +710,9 @@
 
             try {
                 // Get the file's input stream from the incoming Intent
-<<<<<<< HEAD
-                activity.contentResolver.openInputStream(data.data).use {
-                    // Update cover to selected file, show error if something went wrong
-                    if (presenter.editCoverWithStream(it, manga)) {
-=======
                 activity.contentResolver.openInputStream(data.data ?: Uri.EMPTY).use {
                     // Update cover to selected file, show error if something went wrong
                     if (it != null && presenter.editCoverWithStream(it, manga)) {
->>>>>>> 264e0436
                         // TODO refresh cover
                     } else {
                         activity.toast(R.string.notification_cover_update_failed)
@@ -1016,8 +732,4 @@
          */
         const val REQUEST_IMAGE_OPEN = 101
     }
-<<<<<<< HEAD
-
-=======
->>>>>>> 264e0436
 }