package eu.kanade.tachiyomi.ui.reader.viewer.webtoon

import android.animation.Animator
import android.animation.AnimatorSet
import android.animation.ValueAnimator
import android.annotation.TargetApi
import android.content.Context
import android.os.Build
import android.support.v7.widget.LinearLayoutManager
import android.support.v7.widget.RecyclerView
import android.util.AttributeSet
import android.view.HapticFeedbackConstants
import android.view.MotionEvent
import android.view.ViewConfiguration
import android.view.animation.DecelerateInterpolator
import eu.kanade.tachiyomi.ui.reader.viewer.GestureDetectorWithLongTap

/**
 * Implementation of a [RecyclerView] used by the webtoon reader.
 */
open class WebtoonRecyclerView @JvmOverloads constructor(
        context: Context,
        attrs: AttributeSet? = null,
        defStyle: Int = 0
) : RecyclerView(context, attrs, defStyle) {

    private var isZooming = false
    private var atLastPosition = false
    private var atFirstPosition = false
    private var halfWidth = 0
    private var halfHeight = 0
    private var firstVisibleItemPosition = 0
    private var lastVisibleItemPosition = 0
    private var currentScale = DEFAULT_RATE

    private val listener = GestureListener()
    private val detector = Detector()

    var tapListener: ((MotionEvent) -> Unit)? = null
    var longTapListener: ((MotionEvent) -> Boolean)? = null

    override fun onMeasure(widthSpec: Int, heightSpec: Int) {
        halfWidth = MeasureSpec.getSize(widthSpec) / 2
        halfHeight = MeasureSpec.getSize(heightSpec) / 2
        super.onMeasure(widthSpec, heightSpec)
    }

    override fun onTouchEvent(e: MotionEvent): Boolean {
        detector.onTouchEvent(e)
        return super.onTouchEvent(e)
    }

    override fun onScrolled(dx: Int, dy: Int) {
        super.onScrolled(dx, dy)
        val layoutManager = layoutManager
        lastVisibleItemPosition =
                (layoutManager as LinearLayoutManager).findLastVisibleItemPosition()
        firstVisibleItemPosition = layoutManager.findFirstVisibleItemPosition()
    }

    @TargetApi(Build.VERSION_CODES.KITKAT)
    override fun onScrollStateChanged(state: Int) {
        super.onScrollStateChanged(state)
        val layoutManager = layoutManager
<<<<<<< HEAD
        if(layoutManager != null) {
            val visibleItemCount = layoutManager.childCount
            val totalItemCount = layoutManager.itemCount
            atLastPosition = visibleItemCount > 0 && lastVisibleItemPosition == totalItemCount - 1
            atFirstPosition = firstVisibleItemPosition == 0
        }
=======
        val visibleItemCount = layoutManager?.childCount ?: 0
        val totalItemCount = layoutManager?.itemCount ?: 0
        atLastPosition = visibleItemCount > 0 && lastVisibleItemPosition == totalItemCount - 1
        atFirstPosition = firstVisibleItemPosition == 0
>>>>>>> 491d476c
    }

    private fun getPositionX(positionX: Float): Float {
        val maxPositionX = halfWidth * (currentScale - 1)
        return positionX.coerceIn(-maxPositionX, maxPositionX)
    }

    private fun getPositionY(positionY: Float): Float {
        val maxPositionY = halfHeight * (currentScale - 1)
        return positionY.coerceIn(-maxPositionY, maxPositionY)
    }

    private fun zoom(
            fromRate: Float,
            toRate: Float,
            fromX: Float,
            toX: Float,
            fromY: Float,
            toY: Float
    ) {
        isZooming = true
        val animatorSet = AnimatorSet()
        val translationXAnimator = ValueAnimator.ofFloat(fromX, toX)
        translationXAnimator.addUpdateListener { animation -> x = animation.animatedValue as Float }

        val translationYAnimator = ValueAnimator.ofFloat(fromY, toY)
        translationYAnimator.addUpdateListener { animation -> y = animation.animatedValue as Float }

        val scaleAnimator = ValueAnimator.ofFloat(fromRate, toRate)
        scaleAnimator.addUpdateListener { animation ->
            setScaleRate(animation.animatedValue as Float)
        }
        animatorSet.playTogether(translationXAnimator, translationYAnimator, scaleAnimator)
        animatorSet.duration = ANIMATOR_DURATION_TIME.toLong()
        animatorSet.interpolator = DecelerateInterpolator()
        animatorSet.start()
        animatorSet.addListener(object : Animator.AnimatorListener {
            override fun onAnimationStart(animation: Animator) {

            }

            override fun onAnimationEnd(animation: Animator) {
                isZooming = false
                currentScale = toRate
            }

            override fun onAnimationCancel(animation: Animator) {

            }

            override fun onAnimationRepeat(animation: Animator) {

            }
        })
    }

    fun zoomFling(velocityX: Int, velocityY: Int): Boolean {
        if (currentScale <= 1f) return false

        val distanceTimeFactor = 0.4f
        var newX: Float? = null
        var newY: Float? = null

        if (velocityX != 0) {
            val dx = (distanceTimeFactor * velocityX / 2)
            newX = getPositionX(x + dx)
        }
        if (velocityY != 0 && (atFirstPosition || atLastPosition)) {
            val dy = (distanceTimeFactor * velocityY / 2)
            newY = getPositionY(y + dy)
        }

        animate()
            .apply {
                newX?.let { x(it) }
                newY?.let { y(it) }
            }
            .setInterpolator(DecelerateInterpolator())
            .setDuration(400)
            .start()

        return true
    }

    private fun zoomScrollBy(dx: Int, dy: Int) {
        if (dx != 0) {
            x = getPositionX(x + dx)
        }
        if (dy != 0) {
            y = getPositionY(y + dy)
        }
    }

    private fun setScaleRate(rate: Float) {
        scaleX = rate
        scaleY = rate
    }

    fun onScale(scaleFactor: Float) {
        currentScale *= scaleFactor
        currentScale = currentScale.coerceIn(
                DEFAULT_RATE,
                MAX_SCALE_RATE)

        setScaleRate(currentScale)

        if (currentScale != DEFAULT_RATE) {
            x = getPositionX(x)
            y = getPositionY(y)
        } else {
            x = 0f
            y = 0f
        }
    }

    fun onScaleBegin() {
        if (detector.isDoubleTapping) {
            detector.isQuickScaling = true
        }
    }

    fun onScaleEnd() {
        if (scaleX < DEFAULT_RATE) {
            zoom(currentScale, DEFAULT_RATE, x, 0f, y, 0f)
        }
    }

    inner class GestureListener : GestureDetectorWithLongTap.Listener() {

        override fun onSingleTapConfirmed(ev: MotionEvent): Boolean {
            tapListener?.invoke(ev)
            return false
        }

        override fun onDoubleTap(ev: MotionEvent): Boolean {
            detector.isDoubleTapping = true
            return false
        }

        fun onDoubleTapConfirmed(ev: MotionEvent) {
            if (!isZooming) {
                if (scaleX != DEFAULT_RATE) {
                    zoom(currentScale, DEFAULT_RATE, x, 0f, y, 0f)
                } else {
                    val toScale = 2f
                    val toX = (halfWidth - ev.x) * (toScale - 1)
                    val toY = (halfHeight - ev.y) * (toScale - 1)
                    zoom(DEFAULT_RATE, toScale, 0f, toX, 0f, toY)
                }
            }
        }

        override fun onLongTapConfirmed(ev: MotionEvent) {
            val listener = longTapListener
            if (listener != null && listener.invoke(ev)) {
                performHapticFeedback(HapticFeedbackConstants.LONG_PRESS)
            }
        }

    }

    inner class Detector : GestureDetectorWithLongTap(context, listener) {

        private var scrollPointerId = 0
        private var downX = 0
        private var downY = 0
        private val touchSlop = ViewConfiguration.get(context).scaledTouchSlop
        private var isZoomDragging = false
        var isDoubleTapping = false
        var isQuickScaling = false

        override fun onTouchEvent(ev: MotionEvent): Boolean {
            val action = ev.actionMasked
            val actionIndex = ev.actionIndex

            when (action) {
                MotionEvent.ACTION_DOWN -> {
                    scrollPointerId = ev.getPointerId(0)
                    downX = (ev.x + 0.5f).toInt()
                    downY = (ev.y + 0.5f).toInt()
                }
                MotionEvent.ACTION_POINTER_DOWN -> {
                    scrollPointerId = ev.getPointerId(actionIndex)
                    downX = (ev.getX(actionIndex) + 0.5f).toInt()
                    downY = (ev.getY(actionIndex) + 0.5f).toInt()
                }
                MotionEvent.ACTION_MOVE -> {
                    if (isDoubleTapping && isQuickScaling) {
                        return true
                    }

                    val index = ev.findPointerIndex(scrollPointerId)
                    if (index < 0) {
                        return false
                    }

                    val x = (ev.getX(index) + 0.5f).toInt()
                    val y = (ev.getY(index) + 0.5f).toInt()
                    var dx = x - downX
                    var dy = if (atFirstPosition || atLastPosition) y - downY else 0

                    if (!isZoomDragging && currentScale > 1f) {
                        var startScroll = false

                        if (Math.abs(dx) > touchSlop) {
                            if (dx < 0) {
                                dx += touchSlop
                            } else {
                                dx -= touchSlop
                            }
                            startScroll = true
                        }
                        if (Math.abs(dy) > touchSlop) {
                            if (dy < 0) {
                                dy += touchSlop
                            } else {
                                dy -= touchSlop
                            }
                            startScroll = true
                        }

                        if (startScroll) {
                            isZoomDragging = true
                        }
                    }

                    if (isZoomDragging) {
                        zoomScrollBy(dx, dy)
                    }
                }
                MotionEvent.ACTION_UP -> {
                    if (isDoubleTapping && !isQuickScaling) {
                        listener.onDoubleTapConfirmed(ev)
                    }
                    isZoomDragging = false
                    isDoubleTapping = false
                    isQuickScaling = false
                }
                MotionEvent.ACTION_CANCEL -> {
                    isZoomDragging = false
                    isDoubleTapping = false
                    isQuickScaling = false
                }
            }
            return super.onTouchEvent(ev)
        }

    }

    private companion object {
        const val ANIMATOR_DURATION_TIME = 200
        const val DEFAULT_RATE = 1f
        const val MAX_SCALE_RATE = 3f
    }

}<|MERGE_RESOLUTION|>--- conflicted
+++ resolved
@@ -62,19 +62,10 @@
     override fun onScrollStateChanged(state: Int) {
         super.onScrollStateChanged(state)
         val layoutManager = layoutManager
-<<<<<<< HEAD
-        if(layoutManager != null) {
-            val visibleItemCount = layoutManager.childCount
-            val totalItemCount = layoutManager.itemCount
-            atLastPosition = visibleItemCount > 0 && lastVisibleItemPosition == totalItemCount - 1
-            atFirstPosition = firstVisibleItemPosition == 0
-        }
-=======
         val visibleItemCount = layoutManager?.childCount ?: 0
         val totalItemCount = layoutManager?.itemCount ?: 0
         atLastPosition = visibleItemCount > 0 && lastVisibleItemPosition == totalItemCount - 1
         atFirstPosition = firstVisibleItemPosition == 0
->>>>>>> 491d476c
     }
 
     private fun getPositionX(positionX: Float): Float {
