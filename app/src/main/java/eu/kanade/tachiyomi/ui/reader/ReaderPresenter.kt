--- conflicted
+++ resolved
@@ -11,16 +11,10 @@
 import eu.kanade.tachiyomi.data.database.models.Manga
 import eu.kanade.tachiyomi.data.download.DownloadManager
 import eu.kanade.tachiyomi.data.preference.PreferencesHelper
-import eu.kanade.tachiyomi.data.preference.getOrDefault
 import eu.kanade.tachiyomi.data.track.TrackManager
 import eu.kanade.tachiyomi.source.LocalSource
 import eu.kanade.tachiyomi.source.SourceManager
 import eu.kanade.tachiyomi.source.model.Page
-<<<<<<< HEAD
-import eu.kanade.tachiyomi.source.online.HttpSource
-import eu.kanade.tachiyomi.source.online.all.EHentai
-=======
->>>>>>> e47dd3d5
 import eu.kanade.tachiyomi.ui.base.presenter.BasePresenter
 import eu.kanade.tachiyomi.ui.reader.loader.ChapterLoader
 import eu.kanade.tachiyomi.ui.reader.loader.DownloadPageLoader
@@ -81,11 +75,7 @@
     /**
      * Relay used when loading prev/next chapter needed to lock the UI (with a dialog).
      */
-<<<<<<< HEAD
-    /* private */ val source by lazy { sourceManager.getOrStub(manga.source) }
-=======
     private val isLoadingAdjacentChapterRelay = BehaviorRelay.create<Boolean>()
->>>>>>> e47dd3d5
 
     /**
      * Chapter list for the active manga. It's retrieved lazily and should be accessed for the first
@@ -146,14 +136,10 @@
      * Called when the user pressed the back button and is going to leave the reader. Used to
      * update tracking services and trigger deletion of the downloaded chapters.
      */
-<<<<<<< HEAD
-    /* private */ val loader by lazy { ChapterLoader(downloadManager, manga, source) }
-=======
     fun onBackPressed() {
         updateTrackLastChapterRead()
         deletePendingChapters()
     }
->>>>>>> e47dd3d5
 
     /**
      * Called when the activity is saved and not changing configurations. It updates the database
@@ -315,15 +301,7 @@
     fun onPageSelected(page: ReaderPage) {
         val currentChapters = viewerChaptersRelay.value ?: return
 
-<<<<<<< HEAD
-        // If the chapter is partially read, set the starting page to the last the user read
-        // otherwise use the requested page.
-        chapter.requestedPage = if (!chapter.read /* --> EH */ || prefs
-                        .eh_preserveReadingPosition()
-                        .getOrDefault() /* <-- EH */) chapter.last_page_read else requestedPage
-=======
         val selectedChapter = page.chapter
->>>>>>> e47dd3d5
 
         // Save last page read and mark as read if needed
         selectedChapter.chapter.last_page_read = page.index
@@ -361,32 +339,12 @@
     /**
      * Saves this [chapter] last read history.
      */
-<<<<<<< HEAD
-    fun retryPage(page: Page?) {
-        if (page != null && source is HttpSource) {
-            page.status = Page.QUEUE
-            val imageUrl = page.imageUrl
-            if (imageUrl != null && !page.chapter.isDownloaded) {
-                val key = DiskUtil.hashKeyForDisk(page.url)
-                chapterCache.removeFileFromCache(key)
-            }
-
-            // --> EH
-            //If we are using EHentai/ExHentai, get a new image URL
-            if(source is EHentai)
-                page.imageUrl = null
-            // <-- EH
-
-            loader.retryPage(page)
-        }
-=======
     private fun saveChapterHistory(chapter: ReaderChapter) {
         val history = History.create(chapter.chapter).apply { last_read = Date().time }
         db.updateHistoryLastRead(history).asRxCompletable()
             .onErrorComplete()
             .subscribeOn(Schedulers.io())
             .subscribe()
->>>>>>> e47dd3d5
     }
 
     /**
