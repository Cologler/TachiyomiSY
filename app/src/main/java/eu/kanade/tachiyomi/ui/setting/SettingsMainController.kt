--- conflicted
+++ resolved
@@ -1,42 +1,33 @@
 package eu.kanade.tachiyomi.ui.setting
 
+import android.view.Menu
+import android.view.MenuInflater
+import android.view.MenuItem
 import androidx.preference.PreferenceScreen
 import eu.kanade.tachiyomi.R
 import eu.kanade.tachiyomi.ui.base.controller.withFadeTransaction
-<<<<<<< HEAD
-import eu.kanade.tachiyomi.util.getResourceColor
-
-class SettingsMainController : SettingsController() {
-=======
 import eu.kanade.tachiyomi.util.preference.iconRes
 import eu.kanade.tachiyomi.util.preference.iconTint
 import eu.kanade.tachiyomi.util.preference.onClick
 import eu.kanade.tachiyomi.util.preference.preference
 import eu.kanade.tachiyomi.util.preference.titleRes
 import eu.kanade.tachiyomi.util.system.getResourceColor
+import eu.kanade.tachiyomi.util.system.openInBrowser
 
 class SettingsMainController : SettingsController() {
 
->>>>>>> 264e0436
     override fun setupPreferenceScreen(screen: PreferenceScreen) = with(screen) {
         titleRes = R.string.label_settings
 
         val tintColor = context.getResourceColor(R.attr.colorAccent)
 
         preference {
-<<<<<<< HEAD
-            iconRes = R.drawable.ic_tune_black_24dp
-=======
             iconRes = R.drawable.ic_tune_24dp
->>>>>>> 264e0436
             iconTint = tintColor
             titleRes = R.string.pref_category_general
             onClick { navigateTo(SettingsGeneralController()) }
         }
         preference {
-<<<<<<< HEAD
-            iconRes = R.drawable.ic_chrome_reader_mode_black_24dp
-=======
             iconRes = R.drawable.ic_collections_bookmark_24dp
             iconTint = tintColor
             titleRes = R.string.pref_category_library
@@ -44,7 +35,6 @@
         }
         preference {
             iconRes = R.drawable.ic_chrome_reader_mode_24dp
->>>>>>> 264e0436
             iconTint = tintColor
             titleRes = R.string.pref_category_reader
             onClick { navigateTo(SettingsReaderController()) }
@@ -56,21 +46,28 @@
             onClick { navigateTo(SettingsDownloadController()) }
         }
         preference {
-<<<<<<< HEAD
-            iconRes = R.drawable.ic_sync_black_24dp
-=======
             iconRes = R.drawable.ic_sync_24dp
->>>>>>> 264e0436
             iconTint = tintColor
             titleRes = R.string.pref_category_tracking
             onClick { navigateTo(SettingsTrackingController()) }
         }
         preference {
-<<<<<<< HEAD
-            iconRes = R.drawable.ic_backup_black_24dp
+            iconRes = R.drawable.ic_explore_24dp
+            iconTint = tintColor
+            titleRes = R.string.browse
+            onClick { navigateTo(SettingsBrowseController()) }
+        }
+        preference {
+            iconRes = R.drawable.ic_backup_24dp
             iconTint = tintColor
             titleRes = R.string.backup
             onClick { navigateTo(SettingsBackupController()) }
+        }
+        preference {
+            iconRes = R.drawable.ic_security_24dp
+            iconTint = tintColor
+            titleRes = R.string.pref_category_security
+            onClick { navigateTo(SettingsSecurityController()) }
         }
         preference {
             iconRes = R.drawable.eh_ic_ehlogo_red_24dp
@@ -91,41 +88,17 @@
             onClick { navigateTo(SettingsHlController()) }
         }
         preference {
-            iconRes = R.drawable.ic_code_black_24dp
-=======
-            iconRes = R.drawable.ic_explore_24dp
-            iconTint = tintColor
-            titleRes = R.string.browse
-            onClick { navigateTo(SettingsBrowseController()) }
-        }
-        preference {
-            iconRes = R.drawable.ic_backup_24dp
-            iconTint = tintColor
-            titleRes = R.string.backup
-            onClick { navigateTo(SettingsBackupController()) }
-        }
-        preference {
-            iconRes = R.drawable.ic_security_24dp
-            iconTint = tintColor
-            titleRes = R.string.pref_category_security
-            onClick { navigateTo(SettingsSecurityController()) }
-        }
-        preference {
             iconRes = R.drawable.ic_code_24dp
->>>>>>> 264e0436
             iconTint = tintColor
             titleRes = R.string.pref_category_advanced
             onClick { navigateTo(SettingsAdvancedController()) }
         }
-<<<<<<< HEAD
         preference {
-            iconRes = R.drawable.ic_help_black_24dp
+            iconRes = R.drawable.ic_info_24dp
             iconTint = tintColor
             titleRes = R.string.pref_category_about
             onClick { navigateTo(SettingsAboutController()) }
         }
-=======
->>>>>>> 264e0436
     }
 
     private fun navigateTo(controller: SettingsController) {
