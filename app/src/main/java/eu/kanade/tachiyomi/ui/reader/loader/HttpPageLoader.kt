--- conflicted
+++ resolved
@@ -8,16 +8,10 @@
 import eu.kanade.tachiyomi.source.online.HttpSource
 import eu.kanade.tachiyomi.ui.reader.model.ReaderChapter
 import eu.kanade.tachiyomi.ui.reader.model.ReaderPage
-<<<<<<< HEAD
-import eu.kanade.tachiyomi.util.plusAssign
-import exh.EH_SOURCE_ID
-import exh.EXH_SOURCE_ID
-=======
 import eu.kanade.tachiyomi.util.lang.plusAssign
 import java.util.concurrent.PriorityBlockingQueue
 import java.util.concurrent.atomic.AtomicInteger
 import kotlin.math.min
->>>>>>> 264e0436
 import rx.Completable
 import rx.Observable
 import rx.schedulers.Schedulers
@@ -27,12 +21,9 @@
 import timber.log.Timber
 import uy.kohesive.injekt.Injekt
 import uy.kohesive.injekt.api.get
-<<<<<<< HEAD
 import uy.kohesive.injekt.injectLazy
 import java.util.concurrent.PriorityBlockingQueue
 import java.util.concurrent.atomic.AtomicInteger
-=======
->>>>>>> 264e0436
 
 /**
  * Loader used to load chapters from an online source.
@@ -59,17 +50,12 @@
     private val preloadSize = 4
 
     init {
-<<<<<<< HEAD
         // EXH -->
         repeat(prefs.eh_readerThreads().getOrDefault()) {
             // EXH <--
             subscriptions += Observable.defer { Observable.just(queue.take().page) }
                     .filter { it.status == Page.QUEUE }
-                    .concatMap {
-                        source.fetchImageFromCacheThenNet(it).doOnNext {
-                            XLog.d("Downloaded page: ${it.number}!")
-                        }
-                    }
+                    .concatMap { source.fetchImageFromCacheThenNet(it) }
                     .repeat()
                     .subscribeOn(Schedulers.io())
                     .subscribe({
@@ -77,26 +63,11 @@
                         if (error !is InterruptedException) {
                             Timber.e(error)
                         }
-                    })
+                    }
+                )
             // EXH -->
         }
         // EXH <--
-=======
-        subscriptions += Observable.defer { Observable.just(queue.take().page) }
-            .filter { it.status == Page.QUEUE }
-            .concatMap { source.fetchImageFromCacheThenNet(it) }
-            .repeat()
-            .subscribeOn(Schedulers.io())
-            .subscribe(
-                {
-                },
-                { error ->
-                    if (error !is InterruptedException) {
-                        Timber.e(error)
-                    }
-                }
-            )
->>>>>>> 264e0436
     }
 
     /**
@@ -131,12 +102,8 @@
             .getPageListFromCache(chapter.chapter)
             .onErrorResumeNext { source.fetchPageList(chapter.chapter) }
             .map { pages ->
-<<<<<<< HEAD
-                val rp = pages.mapIndexed { index, page -> // Don't trust sources and use our own indexing
-=======
-                pages.mapIndexed { index, page ->
+                val rp = pages.mapIndexed { index, page ->
                     // Don't trust sources and use our own indexing
->>>>>>> 264e0436
                     ReaderPage(index, page.url, page.imageUrl)
                 }
                 if(prefs.eh_aggressivePageLoading().getOrDefault()) {
@@ -261,20 +228,7 @@
         page.status = Page.LOAD_PAGE
         return fetchImageUrl(page)
             .doOnError { page.status = Page.ERROR }
-            .onErrorReturn {
-                // [EXH]
-                XLog.w("> Failed to fetch image URL!", it)
-                XLog.w("> (source.id: %s, source.name: %s, page.index: %s, page.url: %s, page.imageUrl: %s, chapter.id: %s, chapter.url: %s)",
-                        source.id,
-                        source.name,
-                        page.index,
-                        page.url,
-                        page.imageUrl,
-                        page.chapter.chapter.id,
-                        page.chapter.chapter.url)
-
-                null
-            }
+            .onErrorReturn { null }
             .doOnNext { page.imageUrl = it }
             .map { page }
     }
@@ -300,20 +254,7 @@
                 page.stream = { chapterCache.getImageFile(imageUrl).inputStream() }
                 page.status = Page.READY
             }
-            .doOnError {
-                // [EXH]
-                XLog.w("> Failed to fetch image!", it)
-                XLog.w("> (source.id: %s, source.name: %s, page.index: %s, page.url: %s, page.imageUrl: %s, chapter.id: %s, chapter.url: %s)",
-                        source.id,
-                        source.name,
-                        page.index,
-                        page.url,
-                        page.imageUrl,
-                        page.chapter.chapter.id,
-                        page.chapter.chapter.url)
-
-                page.status = Page.ERROR
-            }
+            .doOnError { page.status = Page.ERROR }
             .onErrorReturn { page }
     }
 
