--- conflicted
+++ resolved
@@ -20,30 +20,20 @@
 import android.view.animation.Animation
 import android.view.animation.AnimationUtils
 import android.widget.SeekBar
-<<<<<<< HEAD
+import androidx.core.view.ViewCompat
 import com.afollestad.materialdialogs.MaterialDialog
-=======
-import androidx.core.view.ViewCompat
->>>>>>> 264e0436
 import com.davemorrissey.labs.subscaleview.SubsamplingScaleImageView
 import com.elvishew.xlog.XLog
-import com.jakewharton.rxbinding.view.clicks
-import com.jakewharton.rxbinding.widget.checkedChanges
-import com.jakewharton.rxbinding.widget.textChanges
 import eu.kanade.tachiyomi.R
 import eu.kanade.tachiyomi.data.database.models.Chapter
 import eu.kanade.tachiyomi.data.database.models.Manga
 import eu.kanade.tachiyomi.data.notification.NotificationReceiver
 import eu.kanade.tachiyomi.data.notification.Notifications
 import eu.kanade.tachiyomi.data.preference.PreferencesHelper
-<<<<<<< HEAD
-import eu.kanade.tachiyomi.data.preference.getOrDefault
+import eu.kanade.tachiyomi.databinding.ReaderActivityBinding
 import eu.kanade.tachiyomi.source.SourceManager
 import eu.kanade.tachiyomi.source.model.Page
 import eu.kanade.tachiyomi.source.online.all.EHentai
-=======
-import eu.kanade.tachiyomi.databinding.ReaderActivityBinding
->>>>>>> 264e0436
 import eu.kanade.tachiyomi.ui.base.activity.BaseRxActivity
 import eu.kanade.tachiyomi.ui.reader.ReaderPresenter.SetAsCoverResult.AddToLibraryFirst
 import eu.kanade.tachiyomi.ui.reader.ReaderPresenter.SetAsCoverResult.Error
@@ -53,7 +43,10 @@
 import eu.kanade.tachiyomi.ui.reader.model.ReaderPage
 import eu.kanade.tachiyomi.ui.reader.model.ViewerChapters
 import eu.kanade.tachiyomi.ui.reader.viewer.BaseViewer
-import eu.kanade.tachiyomi.ui.reader.viewer.pager.*
+import eu.kanade.tachiyomi.ui.reader.viewer.pager.L2RPagerViewer
+import eu.kanade.tachiyomi.ui.reader.viewer.pager.PagerViewer
+import eu.kanade.tachiyomi.ui.reader.viewer.pager.R2LPagerViewer
+import eu.kanade.tachiyomi.ui.reader.viewer.pager.VerticalPagerViewer
 import eu.kanade.tachiyomi.ui.reader.viewer.webtoon.WebtoonViewer
 import eu.kanade.tachiyomi.util.lang.plusAssign
 import eu.kanade.tachiyomi.util.storage.getUriCompat
@@ -70,22 +63,22 @@
 import java.io.File
 import java.util.concurrent.TimeUnit
 import kotlin.math.abs
+import kotlin.math.roundToLong
 import kotlinx.coroutines.flow.drop
 import kotlinx.coroutines.flow.launchIn
+import kotlinx.coroutines.flow.observeOn
 import kotlinx.coroutines.flow.onEach
 import kotlinx.coroutines.flow.sample
 import nucleus.factory.RequiresPresenter
+import reactivecircus.flowbinding.android.view.clicks
+import reactivecircus.flowbinding.android.widget.checkedChanges
+import reactivecircus.flowbinding.android.widget.textChanges
 import rx.Observable
+import rx.Subscription
 import rx.android.schedulers.AndroidSchedulers
 import rx.subscriptions.CompositeSubscription
 import timber.log.Timber
 import uy.kohesive.injekt.injectLazy
-<<<<<<< HEAD
-import java.io.File
-import java.util.concurrent.TimeUnit
-import kotlin.math.roundToLong
-=======
->>>>>>> 264e0436
 
 /**
  * Activity containing the reader of Tachiyomi. This activity is mostly a container of the
@@ -121,8 +114,6 @@
     private var autoscrollSubscription: Subscription? = null
     private val sourceManager: SourceManager by injectLazy()
     private val prefs: PreferencesHelper by injectLazy()
-
-    val showTransitionPages by lazy { prefs.eh_showTransitionPages().getOrDefault() }
 
     private val logger = XLog.tag("ReaderActivity")
     // <-- EH
@@ -182,16 +173,11 @@
             presenter.init(manga, chapter)
         }
 
-<<<<<<< HEAD
-        if (savedState != null) {
-            menuVisible = savedState.getBoolean(::menuVisible.name)
-            // --> EH
-            ehUtilsVisible = savedState.getBoolean(::ehUtilsVisible.name)
-            // <-- EH
-=======
         if (savedInstanceState != null) {
             menuVisible = savedInstanceState.getBoolean(::menuVisible.name)
->>>>>>> 264e0436
+            // --> EH
+            ehUtilsVisible = savedInstanceState.getBoolean(::ehUtilsVisible.name)
+            // <-- EH
         }
 
         config = ReaderConfig()
@@ -200,31 +186,33 @@
 
     // --> EH
     private fun setEhUtilsVisibility(visible: Boolean) {
-        if(visible) {
-            eh_utils.visible()
-            expand_eh_button.setImageResource(R.drawable.ic_keyboard_arrow_up_white_32dp)
+        if (visible) {
+            binding.ehUtils.visible()
+            binding.expandEhButton.setImageResource(R.drawable.ic_keyboard_arrow_up_white_32dp)
         } else {
-            eh_utils.gone()
-            expand_eh_button.setImageResource(R.drawable.ic_keyboard_arrow_down_white_32dp)
-        }
-    }
-
+            binding.ehUtils.gone()
+            binding.expandEhButton.setImageResource(R.drawable.ic_keyboard_arrow_down_white_32dp)
+        }
+    }
+    // <-- EH
+
+    // --> EH
     private fun setupAutoscroll(interval: Float) {
         exhSubscriptions.remove(autoscrollSubscription)
         autoscrollSubscription = null
 
-        if(interval == -1f) return
+        if (interval == -1f) return
 
         val intervalMs = (interval * 1000).roundToLong()
         val sub = Observable.interval(intervalMs, intervalMs, TimeUnit.MILLISECONDS)
-                .onBackpressureDrop()
-                .observeOn(AndroidSchedulers.mainThread())
-                .subscribe {
-                    viewer.let { v ->
-                        if(v is PagerViewer) v.moveToNext()
-                        else if(v is WebtoonViewer) v.scrollDown()
-                    }
+            .onBackpressureDrop()
+            .observeOn(AndroidSchedulers.mainThread())
+            .subscribe {
+                viewer.let { v ->
+                    if (v is PagerViewer) v.moveToNext()
+                    else if (v is WebtoonViewer) v.scrollDown()
                 }
+            }
 
         autoscrollSubscription = sub
         exhSubscriptions += sub
@@ -389,81 +377,97 @@
         }
 
         // --> EH
-        exhSubscriptions += expand_eh_button.clicks().subscribe {
-            ehUtilsVisible = !ehUtilsVisible
-            setEhUtilsVisibility(ehUtilsVisible)
-        }
-
-        eh_autoscroll_freq.setText(preferences.eh_utilAutoscrollInterval().getOrDefault().let {
-            if(it == -1f)
-                ""
-            else it.toString()
-        })
-
-        exhSubscriptions += eh_autoscroll.checkedChanges()
-                .observeOn(AndroidSchedulers.mainThread())
-                .subscribe {
-                    setupAutoscroll(if(it)
-                        preferences.eh_utilAutoscrollInterval().getOrDefault()
-                    else -1f)
+        binding.expandEhButton.clicks()
+            .onEach {
+                ehUtilsVisible = !ehUtilsVisible
+                setEhUtilsVisibility(ehUtilsVisible)
+            }
+            .launchIn(scope)
+
+        binding.ehAutoscrollFreq.setText(
+            preferences.eh_utilAutoscrollInterval().get().let {
+                if (it == -1f) {
+                    ""
+                } else {
+                    it.toString()
                 }
-
-        exhSubscriptions += eh_autoscroll_freq.textChanges()
-                .observeOn(AndroidSchedulers.mainThread())
-                .subscribe {
-                    val parsed = it?.toString()?.toFloatOrNull()
-
-                    if (parsed == null || parsed <= 0 || parsed > 9999) {
-                        eh_autoscroll_freq.error = "Invalid frequency"
-                        preferences.eh_utilAutoscrollInterval().set(-1f)
-                        eh_autoscroll.isEnabled = false
-                        setupAutoscroll(-1f)
+            }
+        )
+
+        binding.ehAutoscroll.checkedChanges()
+            // .observeOn(AndroidSchedulers.mainThread())
+            .onEach {
+                setupAutoscroll(
+                    if (it) {
+                        preferences.eh_utilAutoscrollInterval().get()
                     } else {
-                        eh_autoscroll_freq.error = null
-                        preferences.eh_utilAutoscrollInterval().set(parsed)
-                        eh_autoscroll.isEnabled = true
-                        setupAutoscroll(if(eh_autoscroll.isChecked) parsed else -1f)
+                        -1f
                     }
+                )
+            }
+            .launchIn(scope)
+
+        binding.ehAutoscrollFreq.textChanges()
+            // .observeOn(AndroidSchedulers.mainThread())
+            .onEach {
+                val parsed = it.toString().toFloatOrNull()
+
+                if (parsed == null || parsed <= 0 || parsed > 9999) {
+                    binding.ehAutoscrollFreq.error = "Invalid frequency"
+                    preferences.eh_utilAutoscrollInterval().set(-1f)
+                    binding.ehAutoscroll.isEnabled = false
+                    setupAutoscroll(-1f)
+                } else {
+                    binding.ehAutoscrollFreq.error = null
+                    preferences.eh_utilAutoscrollInterval().set(parsed)
+                    binding.ehAutoscroll.isEnabled = true
+                    setupAutoscroll(if (binding.ehAutoscroll.isChecked) parsed else -1f)
                 }
-
-        exhSubscriptions += eh_autoscroll_help.clicks().subscribe {
-            MaterialDialog.Builder(this)
-                    .title("Autoscroll help")
-                    .content("Automatically scroll to the next page in the specified interval. Interval is specified in seconds.")
-                    .positiveText("Ok")
+            }
+            .launchIn(scope)
+
+        binding.ehAutoscrollHelp.clicks()
+            .onEach {
+                MaterialDialog(this)
+                    .title(R.string.eh_autoscroll_help)
+                    .message(R.string.eh_autoscroll_help_message)
+                    .positiveButton(android.R.string.ok)
                     .show()
-        }
-
-        exhSubscriptions += eh_retry_all.clicks().subscribe {
-            var retried = 0
-
-            presenter.viewerChaptersRelay.value
+            }
+            .launchIn(scope)
+
+        binding.ehRetryAll.clicks()
+            .onEach {
+                var retried = 0
+
+                presenter.viewerChaptersRelay.value
                     .currChapter
                     .pages
-                    ?.forEachIndexed { index, page ->
+                    ?.forEachIndexed { _, page ->
                         var shouldQueuePage = false
-                        if(page.status == Page.ERROR) {
+                        if (page.status == Page.ERROR) {
                             shouldQueuePage = true
-                        } else if(page.status == Page.LOAD_PAGE
-                                || page.status == Page.DOWNLOAD_IMAGE) {
-                            // Do nothing
-                        }
-
-                        if(shouldQueuePage) {
+                        } /*else if (page.status == Page.LOAD_PAGE ||
+                                    page.status == Page.DOWNLOAD_IMAGE) {
+                                // Do nothing
+                            }*/
+
+                        if (shouldQueuePage) {
                             page.status = Page.QUEUE
                         } else {
                             return@forEachIndexed
                         }
 
-                        //If we are using EHentai/ExHentai, get a new image URL
+                        // If we are using EHentai/ExHentai, get a new image URL
                         presenter.manga?.let { m ->
                             val src = sourceManager.get(m.source)
-                            if(src is EHentai)
+                            if (src is EHentai) {
                                 page.imageUrl = null
+                            }
                         }
 
                         val loader = page.chapter.pageLoader
-                        if(page.index == exh_currentPage()?.index && loader is HttpPageLoader) {
+                        if (page.index == exh_currentPage()?.index && loader is HttpPageLoader) {
                             loader.boostPage(page)
                         } else {
                             loader?.retryPage(page)
@@ -472,49 +476,56 @@
                         retried++
                     }
 
-            toast("Retrying $retried failed pages...")
-        }
-
-        exhSubscriptions += eh_retry_all_help.clicks().subscribe {
-            MaterialDialog.Builder(this)
-                    .title("Retry all help")
-                    .content("Re-add all failed pages to the download queue.")
-                    .positiveText("Ok")
+                toast("Retrying $retried failed pages...")
+            }
+            .launchIn(scope)
+
+        binding.ehRetryAllHelp.clicks()
+            .onEach {
+                MaterialDialog(this)
+                    .title(R.string.eh_retry_all_help)
+                    .message(R.string.eh_retry_all_help_message)
+                    .positiveButton(android.R.string.ok)
                     .show()
-        }
-
-        exhSubscriptions += eh_boost_page.clicks().subscribe {
-            viewer?.let { viewer ->
-                val curPage = exh_currentPage() ?: run {
-                    toast("This page cannot be boosted (invalid page)!")
-                    return@let
-                }
-
-                if(curPage.status == Page.ERROR) {
-                    toast("Page failed to load, press the retry button instead!")
-                } else if(curPage.status == Page.LOAD_PAGE || curPage.status == Page.DOWNLOAD_IMAGE) {
-                    toast("This page is already downloading!")
-                } else if(curPage.status == Page.READY) {
-                    toast("This page has already been downloaded!")
-                } else {
-                    val loader = (presenter.viewerChaptersRelay.value.currChapter.pageLoader as? HttpPageLoader)
-                    if(loader != null) {
-                        loader.boostPage(curPage)
-                        toast("Boosted current page!")
+            }
+            .launchIn(scope)
+
+        binding.ehBoostPage.clicks()
+            .onEach {
+                viewer?.let { _ ->
+                    val curPage = exh_currentPage() ?: run {
+                        toast("This page cannot be boosted (invalid page)!")
+                        return@let
+                    }
+
+                    if (curPage.status == Page.ERROR) {
+                        toast("Page failed to load, press the retry button instead!")
+                    } else if (curPage.status == Page.LOAD_PAGE || curPage.status == Page.DOWNLOAD_IMAGE) {
+                        toast("This page is already downloading!")
+                    } else if (curPage.status == Page.READY) {
+                        toast("This page has already been downloaded!")
                     } else {
-                        toast("This page cannot be boosted (invalid page loader)!")
+                        val loader = (presenter.viewerChaptersRelay.value.currChapter.pageLoader as? HttpPageLoader)
+                        if (loader != null) {
+                            loader.boostPage(curPage)
+                            toast("Boosted current page!")
+                        } else {
+                            toast("This page cannot be boosted (invalid page loader)!")
+                        }
                     }
                 }
             }
-        }
-
-        exhSubscriptions += eh_boost_page_help.clicks().subscribe {
-            MaterialDialog.Builder(this)
-                    .title("Boost page help")
-                    .content("Normally the downloader can only download a specific amount of pages at the same time. This means you can be waiting for a page to download but the downloader will not start downloading the page until it has a free download slot. Pressing 'Boost page' will force the downloader to begin downloading the current page, regardless of whether or not there is an available slot.")
-                    .positiveText("Ok")
+            .launchIn(scope)
+
+        binding.ehBoostPageHelp.clicks()
+            .onEach {
+                MaterialDialog(this)
+                    .title(R.string.eh_boost_page_help)
+                    .message(R.string.eh_boost_page_help_message)
+                    .positiveButton(android.R.string.ok)
                     .show()
-        }
+            }
+            .launchIn(scope)
         // <-- EH
 
         // Set initial visibility
@@ -527,8 +538,12 @@
 
     // EXH -->
     private fun exh_currentPage(): ReaderPage? {
-        val currentPage = (((viewer as? PagerViewer)?.currentPage
-                ?: (viewer as? WebtoonViewer)?.currentPage) as? ReaderPage)?.index
+        val currentPage = (
+            (
+                (viewer as? PagerViewer)?.currentPage
+                    ?: (viewer as? WebtoonViewer)?.currentPage
+                ) as? ReaderPage
+            )?.index
         return currentPage?.let { presenter.viewerChaptersRelay.value.currChapter.pages?.getOrNull(it) }
     }
     // EXH <--
@@ -555,13 +570,9 @@
                         window.addFlags(WindowManager.LayoutParams.FLAG_DRAWS_SYSTEM_BAR_BACKGROUNDS)
                     }
                 })
-<<<<<<< HEAD
                 // EXH -->
-                header.startAnimation(toolbarAnimation)
+                binding.header.startAnimation(toolbarAnimation)
                 // EXH <--
-=======
-                binding.toolbar.startAnimation(toolbarAnimation)
->>>>>>> 264e0436
 
                 val bottomAnimation = AnimationUtils.loadAnimation(this, R.anim.enter_from_bottom)
                 binding.readerMenuBottom.startAnimation(bottomAnimation)
@@ -584,13 +595,9 @@
                         binding.readerMenu.gone()
                     }
                 })
-<<<<<<< HEAD
                 // EXH -->
-                header.startAnimation(toolbarAnimation)
+                binding.header.startAnimation(toolbarAnimation)
                 // EXH <--
-=======
-                binding.toolbar.startAnimation(toolbarAnimation)
->>>>>>> 264e0436
 
                 val bottomAnimation = AnimationUtils.loadAnimation(this, R.anim.exit_to_bottom)
                 binding.readerMenuBottom.startAnimation(bottomAnimation)
@@ -742,7 +749,7 @@
             // EXH <--
             ReaderPageSheet(this, page).show()
             // EXH -->
-        } catch(e: WindowManager.BadTokenException) {
+        } catch (e: WindowManager.BadTokenException) {
             logger.e("Caught and ignoring reader page sheet launch exception!", e)
         }
         // EXH <--
@@ -838,6 +845,21 @@
                 Error -> R.string.notification_cover_update_failed
             }
         )
+    }
+
+    /**
+     * Sets notch cutout mode to "NEVER", if mobile is in a landscape view
+     */
+    private fun setNotchCutoutMode() {
+        if (Build.VERSION.SDK_INT >= Build.VERSION_CODES.P) {
+            val currentOrientation = resources.configuration.orientation
+
+            if (currentOrientation == Configuration.ORIENTATION_LANDSCAPE) {
+                val params = window.attributes
+                params.layoutInDisplayCutoutMode =
+                    WindowManager.LayoutParams.LAYOUT_IN_DISPLAY_CUTOUT_MODE_NEVER
+            }
+        }
     }
 
     /**
