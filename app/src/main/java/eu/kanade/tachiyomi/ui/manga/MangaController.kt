--- conflicted
+++ resolved
@@ -1,226 +1,222 @@
-package eu.kanade.tachiyomi.ui.manga
-
-import android.Manifest.permission.WRITE_EXTERNAL_STORAGE
-import android.os.Bundle
-import android.support.design.widget.TabLayout
-import android.support.graphics.drawable.VectorDrawableCompat
-import android.view.LayoutInflater
-import android.view.View
-import android.view.ViewGroup
-import android.widget.LinearLayout
-import android.widget.TextView
-import com.bluelinelabs.conductor.ControllerChangeHandler
-import com.bluelinelabs.conductor.ControllerChangeType
-import com.bluelinelabs.conductor.Router
-import com.bluelinelabs.conductor.RouterTransaction
-import com.bluelinelabs.conductor.support.RouterPagerAdapter
-import com.jakewharton.rxrelay.BehaviorRelay
-import com.jakewharton.rxrelay.PublishRelay
-import eu.kanade.tachiyomi.R
-import eu.kanade.tachiyomi.data.database.DatabaseHelper
-import eu.kanade.tachiyomi.data.database.models.Manga
-import eu.kanade.tachiyomi.data.track.TrackManager
-import eu.kanade.tachiyomi.source.Source
-import eu.kanade.tachiyomi.source.SourceManager
-import eu.kanade.tachiyomi.ui.base.controller.RxController
-import eu.kanade.tachiyomi.ui.base.controller.TabbedController
-import eu.kanade.tachiyomi.ui.base.controller.requestPermissionsSafe
-import eu.kanade.tachiyomi.ui.catalogue.CatalogueController
-import eu.kanade.tachiyomi.ui.manga.chapter.ChaptersController
-import eu.kanade.tachiyomi.ui.manga.chapter.ChaptersPresenter
-import eu.kanade.tachiyomi.ui.manga.info.MangaInfoController
-import eu.kanade.tachiyomi.ui.manga.track.TrackController
-import eu.kanade.tachiyomi.util.toast
-import kotlinx.android.synthetic.main.main_activity.*
-import kotlinx.android.synthetic.main.manga_controller.*
-import rx.Subscription
-import uy.kohesive.injekt.Injekt
-import uy.kohesive.injekt.api.get
-import java.util.Date
-
-class MangaController : RxController, TabbedController {
-
-    constructor(manga: Manga?,
-                fromCatalogue: Boolean = false,
-                smartSearchConfig: CatalogueController.SmartSearchConfig? = null,
-                update: Boolean = false) : super(Bundle().apply {
-        putLong(MANGA_EXTRA, manga?.id ?: 0)
-        putBoolean(FROM_CATALOGUE_EXTRA, fromCatalogue)
-        putParcelable(SMART_SEARCH_CONFIG_EXTRA, smartSearchConfig)
-        putBoolean(UPDATE_EXTRA, update)
-    }) {
-        this.manga = manga
-        if (manga != null) {
-            source = Injekt.get<SourceManager>().getOrStub(manga.source)
-        }
-    }
-
-    // EXH -->
-    constructor(redirect: ChaptersPresenter.EXHRedirect) : super(Bundle().apply {
-        putLong(MANGA_EXTRA, redirect.manga.id!!)
-        putBoolean(UPDATE_EXTRA, redirect.update)
-    }) {
-        this.manga = redirect.manga
-        if (manga != null) {
-            source = Injekt.get<SourceManager>().getOrStub(redirect.manga.source)
-        }
-    }
-    // EXH <--
-
-    constructor(mangaId: Long) : this(
-            Injekt.get<DatabaseHelper>().getManga(mangaId).executeAsBlocking())
-
-    @Suppress("unused")
-    constructor(bundle: Bundle) : this(bundle.getLong(MANGA_EXTRA))
-
-    var manga: Manga? = null
-        private set
-
-    var source: Source? = null
-        private set
-
-    private var adapter: MangaDetailAdapter? = null
-
-    val fromCatalogue = args.getBoolean(FROM_CATALOGUE_EXTRA, false)
-
-    var update = args.getBoolean(UPDATE_EXTRA, false)
-
-    // EXH -->
-    val smartSearchConfig: CatalogueController.SmartSearchConfig? = args.getParcelable(SMART_SEARCH_CONFIG_EXTRA)
-    // EXH <--
-
-    val lastUpdateRelay: BehaviorRelay<Date> = BehaviorRelay.create()
-
-    val chapterCountRelay: BehaviorRelay<Float> = BehaviorRelay.create()
-
-    val mangaFavoriteRelay: PublishRelay<Boolean> = PublishRelay.create()
-
-    private val trackingIconRelay: BehaviorRelay<Boolean> = BehaviorRelay.create()
-
-    private var trackingIconSubscription: Subscription? = null
-
-    override fun getTitle(): String? {
-        return manga?.title
-    }
-
-    override fun inflateView(inflater: LayoutInflater, container: ViewGroup): View {
-        return inflater.inflate(R.layout.manga_controller, container, false)
-    }
-
-    override fun onViewCreated(view: View) {
-        super.onViewCreated(view)
-
-        if (manga == null || source == null) return
-
-        requestPermissionsSafe(arrayOf(WRITE_EXTERNAL_STORAGE), 301)
-
-        adapter = MangaDetailAdapter()
-        manga_pager.offscreenPageLimit = 3
-        manga_pager.adapter = adapter
-
-        if (!fromCatalogue)
-            manga_pager.currentItem = CHAPTERS_CONTROLLER
-    }
-
-    override fun onDestroyView(view: View) {
-        super.onDestroyView(view)
-        adapter = null
-    }
-
-    override fun onChangeStarted(handler: ControllerChangeHandler, type: ControllerChangeType) {
-        super.onChangeStarted(handler, type)
-        if (type.isEnter) {
-            activity?.tabs?.setupWithViewPager(manga_pager)
-            trackingIconSubscription = trackingIconRelay.subscribe { setTrackingIconInternal(it) }
-        }
-    }
-
-    override fun onChangeEnded(handler: ControllerChangeHandler, type: ControllerChangeType) {
-        super.onChangeEnded(handler, type)
-        if (manga == null || source == null) {
-            activity?.toast(R.string.manga_not_in_db)
-            router.popController(this)
-        }
-    }
-
-    override fun configureTabs(tabs: TabLayout) {
-        with(tabs) {
-            tabGravity = TabLayout.GRAVITY_FILL
-            tabMode = TabLayout.MODE_FIXED
-        }
-    }
-
-    override fun cleanupTabs(tabs: TabLayout) {
-        trackingIconSubscription?.unsubscribe()
-        setTrackingIconInternal(false)
-    }
-
-    fun setTrackingIcon(visible: Boolean) {
-        trackingIconRelay.call(visible)
-    }
-
-    private fun setTrackingIconInternal(visible: Boolean) {
-        val tab = activity?.tabs?.getTabAt(TRACK_CONTROLLER) ?: return
-        val drawable = if (visible)
-            VectorDrawableCompat.create(resources!!, R.drawable.ic_done_white_18dp, null)
-        else null
-
-        val view = tabField.get(tab) as LinearLayout
-        val textView = view.getChildAt(1) as TextView
-        textView.setCompoundDrawablesWithIntrinsicBounds(null, null, drawable, null)
-        textView.compoundDrawablePadding = if (visible) 4 else 0
-    }
-
-    private inner class MangaDetailAdapter : RouterPagerAdapter(this@MangaController) {
-
-        private val tabCount = if (Injekt.get<TrackManager>().hasLoggedServices()) 3 else 2
-
-        private val tabTitles = listOf(
-                R.string.manga_detail_tab,
-                R.string.manga_chapters_tab,
-                R.string.manga_tracking_tab)
-                .map { resources!!.getString(it) }
-
-        override fun getCount(): Int {
-            return tabCount
-        }
-
-        override fun configureRouter(router: Router, position: Int) {
-            if (!router.hasRootController()) {
-                val controller = when (position) {
-                    INFO_CONTROLLER -> MangaInfoController()
-                    CHAPTERS_CONTROLLER -> ChaptersController()
-                    TRACK_CONTROLLER -> TrackController()
-                    else -> error("Wrong position $position")
-                }
-                router.setRoot(RouterTransaction.with(controller))
-            }
-        }
-
-        override fun getPageTitle(position: Int): CharSequence {
-            return tabTitles[position]
-        }
-
-    }
-
-    companion object {
-<<<<<<< HEAD
-
-        // EXH -->
-        const val UPDATE_EXTRA = "update"
-        const val SMART_SEARCH_CONFIG_EXTRA = "smartSearchConfig"
-        // EXH <--
-=======
->>>>>>> 491d476c
-        const val FROM_CATALOGUE_EXTRA = "from_catalogue"
-        const val MANGA_EXTRA = "manga"
-
-        const val INFO_CONTROLLER = 0
-        const val CHAPTERS_CONTROLLER = 1
-        const val TRACK_CONTROLLER = 2
-
-        private val tabField = TabLayout.Tab::class.java.getDeclaredField("view")
-                .apply { isAccessible = true }
-    }
-
-}
+package eu.kanade.tachiyomi.ui.manga
+
+import android.Manifest.permission.WRITE_EXTERNAL_STORAGE
+import android.os.Bundle
+import android.support.design.widget.TabLayout
+import android.support.graphics.drawable.VectorDrawableCompat
+import android.view.LayoutInflater
+import android.view.View
+import android.view.ViewGroup
+import android.widget.LinearLayout
+import android.widget.TextView
+import com.bluelinelabs.conductor.ControllerChangeHandler
+import com.bluelinelabs.conductor.ControllerChangeType
+import com.bluelinelabs.conductor.Router
+import com.bluelinelabs.conductor.RouterTransaction
+import com.bluelinelabs.conductor.support.RouterPagerAdapter
+import com.jakewharton.rxrelay.BehaviorRelay
+import com.jakewharton.rxrelay.PublishRelay
+import eu.kanade.tachiyomi.R
+import eu.kanade.tachiyomi.data.database.DatabaseHelper
+import eu.kanade.tachiyomi.data.database.models.Manga
+import eu.kanade.tachiyomi.data.track.TrackManager
+import eu.kanade.tachiyomi.source.Source
+import eu.kanade.tachiyomi.source.SourceManager
+import eu.kanade.tachiyomi.ui.base.controller.RxController
+import eu.kanade.tachiyomi.ui.base.controller.TabbedController
+import eu.kanade.tachiyomi.ui.base.controller.requestPermissionsSafe
+import eu.kanade.tachiyomi.ui.catalogue.CatalogueController
+import eu.kanade.tachiyomi.ui.manga.chapter.ChaptersController
+import eu.kanade.tachiyomi.ui.manga.chapter.ChaptersPresenter
+import eu.kanade.tachiyomi.ui.manga.info.MangaInfoController
+import eu.kanade.tachiyomi.ui.manga.track.TrackController
+import eu.kanade.tachiyomi.util.toast
+import kotlinx.android.synthetic.main.main_activity.*
+import kotlinx.android.synthetic.main.manga_controller.*
+import rx.Subscription
+import uy.kohesive.injekt.Injekt
+import uy.kohesive.injekt.api.get
+import java.util.Date
+
+class MangaController : RxController, TabbedController {
+
+    constructor(manga: Manga?,
+                fromCatalogue: Boolean = false,
+                smartSearchConfig: CatalogueController.SmartSearchConfig? = null,
+                update: Boolean = false) : super(Bundle().apply {
+        putLong(MANGA_EXTRA, manga?.id ?: 0)
+        putBoolean(FROM_CATALOGUE_EXTRA, fromCatalogue)
+        putParcelable(SMART_SEARCH_CONFIG_EXTRA, smartSearchConfig)
+        putBoolean(UPDATE_EXTRA, update)
+    }) {
+        this.manga = manga
+        if (manga != null) {
+            source = Injekt.get<SourceManager>().getOrStub(manga.source)
+        }
+    }
+
+    // EXH -->
+    constructor(redirect: ChaptersPresenter.EXHRedirect) : super(Bundle().apply {
+        putLong(MANGA_EXTRA, redirect.manga.id!!)
+        putBoolean(UPDATE_EXTRA, redirect.update)
+    }) {
+        this.manga = redirect.manga
+        if (manga != null) {
+            source = Injekt.get<SourceManager>().getOrStub(redirect.manga.source)
+        }
+    }
+    // EXH <--
+
+    constructor(mangaId: Long) : this(
+            Injekt.get<DatabaseHelper>().getManga(mangaId).executeAsBlocking())
+
+    @Suppress("unused")
+    constructor(bundle: Bundle) : this(bundle.getLong(MANGA_EXTRA))
+
+    var manga: Manga? = null
+        private set
+
+    var source: Source? = null
+        private set
+
+    private var adapter: MangaDetailAdapter? = null
+
+    val fromCatalogue = args.getBoolean(FROM_CATALOGUE_EXTRA, false)
+
+    var update = args.getBoolean(UPDATE_EXTRA, false)
+
+    // EXH -->
+    val smartSearchConfig: CatalogueController.SmartSearchConfig? = args.getParcelable(SMART_SEARCH_CONFIG_EXTRA)
+    // EXH <--
+
+    val lastUpdateRelay: BehaviorRelay<Date> = BehaviorRelay.create()
+
+    val chapterCountRelay: BehaviorRelay<Float> = BehaviorRelay.create()
+
+    val mangaFavoriteRelay: PublishRelay<Boolean> = PublishRelay.create()
+
+    private val trackingIconRelay: BehaviorRelay<Boolean> = BehaviorRelay.create()
+
+    private var trackingIconSubscription: Subscription? = null
+
+    override fun getTitle(): String? {
+        return manga?.title
+    }
+
+    override fun inflateView(inflater: LayoutInflater, container: ViewGroup): View {
+        return inflater.inflate(R.layout.manga_controller, container, false)
+    }
+
+    override fun onViewCreated(view: View) {
+        super.onViewCreated(view)
+
+        if (manga == null || source == null) return
+
+        requestPermissionsSafe(arrayOf(WRITE_EXTERNAL_STORAGE), 301)
+
+        adapter = MangaDetailAdapter()
+        manga_pager.offscreenPageLimit = 3
+        manga_pager.adapter = adapter
+
+        if (!fromCatalogue)
+            manga_pager.currentItem = CHAPTERS_CONTROLLER
+    }
+
+    override fun onDestroyView(view: View) {
+        super.onDestroyView(view)
+        adapter = null
+    }
+
+    override fun onChangeStarted(handler: ControllerChangeHandler, type: ControllerChangeType) {
+        super.onChangeStarted(handler, type)
+        if (type.isEnter) {
+            activity?.tabs?.setupWithViewPager(manga_pager)
+            trackingIconSubscription = trackingIconRelay.subscribe { setTrackingIconInternal(it) }
+        }
+    }
+
+    override fun onChangeEnded(handler: ControllerChangeHandler, type: ControllerChangeType) {
+        super.onChangeEnded(handler, type)
+        if (manga == null || source == null) {
+            activity?.toast(R.string.manga_not_in_db)
+            router.popController(this)
+        }
+    }
+
+    override fun configureTabs(tabs: TabLayout) {
+        with(tabs) {
+            tabGravity = TabLayout.GRAVITY_FILL
+            tabMode = TabLayout.MODE_FIXED
+        }
+    }
+
+    override fun cleanupTabs(tabs: TabLayout) {
+        trackingIconSubscription?.unsubscribe()
+        setTrackingIconInternal(false)
+    }
+
+    fun setTrackingIcon(visible: Boolean) {
+        trackingIconRelay.call(visible)
+    }
+
+    private fun setTrackingIconInternal(visible: Boolean) {
+        val tab = activity?.tabs?.getTabAt(TRACK_CONTROLLER) ?: return
+        val drawable = if (visible)
+            VectorDrawableCompat.create(resources!!, R.drawable.ic_done_white_18dp, null)
+        else null
+
+        val view = tabField.get(tab) as LinearLayout
+        val textView = view.getChildAt(1) as TextView
+        textView.setCompoundDrawablesWithIntrinsicBounds(null, null, drawable, null)
+        textView.compoundDrawablePadding = if (visible) 4 else 0
+    }
+
+    private inner class MangaDetailAdapter : RouterPagerAdapter(this@MangaController) {
+
+        private val tabCount = if (Injekt.get<TrackManager>().hasLoggedServices()) 3 else 2
+
+        private val tabTitles = listOf(
+                R.string.manga_detail_tab,
+                R.string.manga_chapters_tab,
+                R.string.manga_tracking_tab)
+                .map { resources!!.getString(it) }
+
+        override fun getCount(): Int {
+            return tabCount
+        }
+
+        override fun configureRouter(router: Router, position: Int) {
+            if (!router.hasRootController()) {
+                val controller = when (position) {
+                    INFO_CONTROLLER -> MangaInfoController()
+                    CHAPTERS_CONTROLLER -> ChaptersController()
+                    TRACK_CONTROLLER -> TrackController()
+                    else -> error("Wrong position $position")
+                }
+                router.setRoot(RouterTransaction.with(controller))
+            }
+        }
+
+        override fun getPageTitle(position: Int): CharSequence {
+            return tabTitles[position]
+        }
+
+    }
+
+    companion object {
+        // EXH -->
+        const val UPDATE_EXTRA = "update"
+        const val SMART_SEARCH_CONFIG_EXTRA = "smartSearchConfig"
+        // EXH <--
+        const val FROM_CATALOGUE_EXTRA = "from_catalogue"
+        const val MANGA_EXTRA = "manga"
+
+        const val INFO_CONTROLLER = 0
+        const val CHAPTERS_CONTROLLER = 1
+        const val TRACK_CONTROLLER = 2
+
+        private val tabField = TabLayout.Tab::class.java.getDeclaredField("view")
+                .apply { isAccessible = true }
+    }
+
+}