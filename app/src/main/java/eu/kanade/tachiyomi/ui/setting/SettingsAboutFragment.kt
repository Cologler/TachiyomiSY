package eu.kanade.tachiyomi.ui.setting

import android.os.Bundle
import android.support.v7.preference.XpPreferenceFragment
import android.view.View
import com.afollestad.materialdialogs.MaterialDialog
import eu.kanade.tachiyomi.BuildConfig
import eu.kanade.tachiyomi.R
import eu.kanade.tachiyomi.data.updater.GithubUpdateChecker
import eu.kanade.tachiyomi.data.updater.GithubUpdateResult
import eu.kanade.tachiyomi.data.updater.UpdateCheckerService
import eu.kanade.tachiyomi.data.updater.UpdateDownloaderService
import eu.kanade.tachiyomi.util.toast
import net.xpece.android.support.preference.SwitchPreference
import rx.Subscription
import rx.android.schedulers.AndroidSchedulers
import rx.schedulers.Schedulers
import timber.log.Timber
import java.text.DateFormat
import java.text.ParseException
import java.text.SimpleDateFormat
import java.util.*

class SettingsAboutFragment : SettingsFragment() {

    companion object {
        fun newInstance(rootKey: String): SettingsAboutFragment {
            val args = Bundle()
            args.putString(XpPreferenceFragment.ARG_PREFERENCE_ROOT, rootKey)
            return SettingsAboutFragment().apply { arguments = args }
        }
    }

    /**
     * Checks for new releases
     */
    private val updateChecker by lazy { GithubUpdateChecker() }

    /**
     * The subscribtion service of the obtained release object
     */
    private var releaseSubscription: Subscription? = null

    val automaticUpdates: SwitchPreference by bindPref(R.string.pref_enable_automatic_updates_key)

    override fun onViewCreated(view: View, savedState: Bundle?) {
        super.onViewCreated(view, savedState)

        val version = findPreference(getString(R.string.pref_version))
        val buildTime = findPreference(getString(R.string.pref_build_time))
        findPreference("acra.enable").isEnabled = false;

        version.summary = BuildConfig.VERSION_NAME

<<<<<<< HEAD
            //TODO One glorious day enable this and add the magnificent option for auto update checking.
            // automaticUpdateToggle.isEnabled = true
            //            automaticUpdateToggle.setOnPreferenceChangeListener { preference, any ->
            //                val status = any as Boolean
            //                UpdateDownloaderAlarm.startAlarm(activity, 12, status)
            //                true
            //            }
=======
            automaticUpdates.setOnPreferenceChangeListener { preference, any ->
                val checked = any as Boolean
                if (checked) {
                    UpdateCheckerService.setupTask(context)
                } else {
                    UpdateCheckerService.cancelTask(context)
                }
                true
            }
        } else {
            automaticUpdates.isVisible = false
        }
>>>>>>> c9e1e6e0

        buildTime.summary = getFormattedBuildTime()
    }

    override fun onDestroyView() {
        releaseSubscription?.unsubscribe()
        super.onDestroyView()
    }

    private fun getFormattedBuildTime(): String {
        try {
            val inputDf = SimpleDateFormat("yyyy-MM-dd'T'HH:mm'Z'")
            inputDf.timeZone = TimeZone.getTimeZone("UTC")
            val date = inputDf.parse(BuildConfig.BUILD_TIME)

            val outputDf = DateFormat.getDateTimeInstance(
                    DateFormat.MEDIUM, DateFormat.SHORT, Locale.getDefault())
            outputDf.timeZone = TimeZone.getDefault()

            return outputDf.format(date)
        } catch (e: ParseException) {
            return BuildConfig.BUILD_TIME
        }
    }

    /**
     * Checks version and shows a user prompt if an update is available.
     */
    private fun checkVersion() {
        releaseSubscription?.unsubscribe()

        context.toast(R.string.update_check_look_for_updates)

        releaseSubscription = updateChecker.checkForUpdate()
                .subscribeOn(Schedulers.io())
                .observeOn(AndroidSchedulers.mainThread())
                .subscribe({ result ->
                    when (result) {
                        is GithubUpdateResult.NewUpdate -> {
                            val body = result.release.changeLog
                            val url = result.release.downloadLink

                            // Create confirmation window
                            MaterialDialog.Builder(context)
                                    .title(R.string.update_check_title)
                                    .content(body)
                                    .positiveText(getString(R.string.update_check_confirm))
                                    .negativeText(getString(R.string.update_check_ignore))
                                    .onPositive { dialog, which ->
                                        // Start download
                                        UpdateDownloaderService.downloadUpdate(context, url)
                                    }
                                    .show()
                        }
                        is GithubUpdateResult.NoNewUpdate -> {
                            context.toast(R.string.update_check_no_new_updates)
                        }
                    }
                }, { error ->
                    Timber.e(error)
                })
    }

}<|MERGE_RESOLUTION|>--- conflicted
+++ resolved
@@ -50,17 +50,18 @@
         val buildTime = findPreference(getString(R.string.pref_build_time))
         findPreference("acra.enable").isEnabled = false;
 
-        version.summary = BuildConfig.VERSION_NAME
+        version.summary = if (BuildConfig.DEBUG)
+            "r" + BuildConfig.COMMIT_COUNT
+        else
+            BuildConfig.VERSION_NAME
 
-<<<<<<< HEAD
-            //TODO One glorious day enable this and add the magnificent option for auto update checking.
-            // automaticUpdateToggle.isEnabled = true
-            //            automaticUpdateToggle.setOnPreferenceChangeListener { preference, any ->
-            //                val status = any as Boolean
-            //                UpdateDownloaderAlarm.startAlarm(activity, 12, status)
-            //                true
-            //            }
-=======
+        if (!BuildConfig.DEBUG && BuildConfig.INCLUDE_UPDATER) {
+            //Set onClickListener to check for new version
+            version.setOnPreferenceClickListener {
+                checkVersion()
+                true
+            }
+
             automaticUpdates.setOnPreferenceChangeListener { preference, any ->
                 val checked = any as Boolean
                 if (checked) {
@@ -73,7 +74,6 @@
         } else {
             automaticUpdates.isVisible = false
         }
->>>>>>> c9e1e6e0
 
         buildTime.summary = getFormattedBuildTime()
     }
