<<<<<<< HEAD
package eu.kanade.tachiyomi.source.model

import android.net.Uri
import eu.kanade.tachiyomi.network.ProgressListener
import eu.kanade.tachiyomi.ui.reader.ReaderChapter
import rx.subjects.Subject

class Page(
        val index: Int,
        var url: String = "",
        var imageUrl: String? = null,
        @Transient var uri: Uri? = null
) : ProgressListener {

    val number: Int
        get() = index + 1

    @Transient lateinit var chapter: ReaderChapter

    @Transient @Volatile var status: Int = 0
        set(value) {
            field = value
            statusSubject?.onNext(value)
        }

    @Transient @Volatile var progress: Int = 0

    @Transient private var statusSubject: Subject<Int, Int>? = null

    override fun update(bytesRead: Long, contentLength: Long, done: Boolean) {
        progress = if (contentLength > 0) {
            (100 * bytesRead / contentLength).toInt()
        } else {
            -1
        }
    }

    fun setStatusSubject(subject: Subject<Int, Int>?) {
        this.statusSubject = subject
    }

    companion object {

        const val QUEUE = 0
        const val LOAD_PAGE = 1
        const val DOWNLOAD_IMAGE = 2
        const val READY = 3
        const val ERROR = 4
    }

}
=======
package eu.kanade.tachiyomi.source.model

import android.net.Uri
import eu.kanade.tachiyomi.network.ProgressListener
import rx.subjects.Subject

open class Page(
        val index: Int,
        val url: String = "",
        var imageUrl: String? = null,
        @Transient var uri: Uri? = null // Deprecated but can't be deleted due to extensions
) : ProgressListener {

    val number: Int
        get() = index + 1

    @Transient @Volatile var status: Int = 0
        set(value) {
            field = value
            statusSubject?.onNext(value)
        }

    @Transient @Volatile var progress: Int = 0

    @Transient private var statusSubject: Subject<Int, Int>? = null

    override fun update(bytesRead: Long, contentLength: Long, done: Boolean) {
        progress = if (contentLength > 0) {
            (100 * bytesRead / contentLength).toInt()
        } else {
            -1
        }
    }

    fun setStatusSubject(subject: Subject<Int, Int>?) {
        this.statusSubject = subject
    }

    companion object {

        const val QUEUE = 0
        const val LOAD_PAGE = 1
        const val DOWNLOAD_IMAGE = 2
        const val READY = 3
        const val ERROR = 4
    }

}
>>>>>>> e47dd3d5
<|MERGE_RESOLUTION|>--- conflicted
+++ resolved
@@ -1,56 +1,3 @@
-<<<<<<< HEAD
-package eu.kanade.tachiyomi.source.model
-
-import android.net.Uri
-import eu.kanade.tachiyomi.network.ProgressListener
-import eu.kanade.tachiyomi.ui.reader.ReaderChapter
-import rx.subjects.Subject
-
-class Page(
-        val index: Int,
-        var url: String = "",
-        var imageUrl: String? = null,
-        @Transient var uri: Uri? = null
-) : ProgressListener {
-
-    val number: Int
-        get() = index + 1
-
-    @Transient lateinit var chapter: ReaderChapter
-
-    @Transient @Volatile var status: Int = 0
-        set(value) {
-            field = value
-            statusSubject?.onNext(value)
-        }
-
-    @Transient @Volatile var progress: Int = 0
-
-    @Transient private var statusSubject: Subject<Int, Int>? = null
-
-    override fun update(bytesRead: Long, contentLength: Long, done: Boolean) {
-        progress = if (contentLength > 0) {
-            (100 * bytesRead / contentLength).toInt()
-        } else {
-            -1
-        }
-    }
-
-    fun setStatusSubject(subject: Subject<Int, Int>?) {
-        this.statusSubject = subject
-    }
-
-    companion object {
-
-        const val QUEUE = 0
-        const val LOAD_PAGE = 1
-        const val DOWNLOAD_IMAGE = 2
-        const val READY = 3
-        const val ERROR = 4
-    }
-
-}
-=======
 package eu.kanade.tachiyomi.source.model
 
 import android.net.Uri
@@ -59,7 +6,7 @@
 
 open class Page(
         val index: Int,
-        val url: String = "",
+        var url: String = "",
         var imageUrl: String? = null,
         @Transient var uri: Uri? = null // Deprecated but can't be deleted due to extensions
 ) : ProgressListener {
@@ -98,5 +45,4 @@
         const val ERROR = 4
     }
 
-}
->>>>>>> e47dd3d5
+}