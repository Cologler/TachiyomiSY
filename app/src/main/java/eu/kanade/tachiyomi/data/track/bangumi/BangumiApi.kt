--- conflicted
+++ resolved
@@ -21,74 +21,6 @@
 
 class BangumiApi(private val client: OkHttpClient, interceptor: BangumiInterceptor) {
 
-<<<<<<< HEAD
-  private val gson: Gson by injectLazy()
-  private val parser = JsonParser()
-  private val authClient = client.newBuilder().addInterceptor(interceptor).build()
-
-  fun addLibManga(track: Track): Observable<Track> {
-    val body = FormBody.Builder()
-      .add("rating", track.score.toInt().toString())
-      .add("status", track.toBangumiStatus())
-      .build()
-    val request = Request.Builder()
-      .url("$apiUrl/collection/${track.media_id}/update")
-      .post(body)
-      .build()
-    return authClient.newCall(request)
-      .asObservableSuccess()
-      .map {
-        track
-      }
-  }
-
-  fun updateLibManga(track: Track): Observable<Track> {
-    // chapter update
-    val body = FormBody.Builder()
-      .add("watched_eps", track.last_chapter_read.toString())
-      .build()
-    val request = Request.Builder()
-      .url("$apiUrl/subject/${track.media_id}/update/watched_eps")
-      .post(body)
-      .build()
-
-    // read status update
-    val sbody = FormBody.Builder()
-      .add("status", track.toBangumiStatus())
-      .build()
-    val srequest = Request.Builder()
-      .url("$apiUrl/collection/${track.media_id}/update")
-      .post(sbody)
-      .build()
-    return authClient.newCall(request)
-      .asObservableSuccess()
-      .map {
-        track
-      }.flatMap {
-        authClient.newCall(srequest)
-          .asObservableSuccess()
-          .map {
-            track
-          }
-      }
-  }
-
-  fun search(search: String): Observable<List<TrackSearch>> {
-    val url = Uri.parse(
-      "$apiUrl/search/subject/${URLEncoder.encode(search, Charsets.UTF_8.name())}").buildUpon()
-      .appendQueryParameter("max_results", "20")
-      .build()
-    val request = Request.Builder()
-      .url(url.toString())
-      .get()
-      .build()
-    return authClient.newCall(request)
-      .asObservableSuccess()
-      .map { netResponse ->
-          val responseBody = netResponse.body?.string().orEmpty()
-        if (responseBody.isEmpty()) {
-          throw Exception("Null Response")
-=======
     private val gson: Gson by injectLazy()
     private val authClient = client.newBuilder().addInterceptor(interceptor).build()
 
@@ -171,7 +103,6 @@
             cover_url = obj["images"].obj["common"].asString
             summary = obj["name"].asString
             tracking_url = obj["url"].asString
->>>>>>> 264e0436
         }
     }
 
@@ -208,53 +139,6 @@
                 jsonToTrack(JsonParser.parseString(responseBody).obj)
             }
     }
-<<<<<<< HEAD
-  }
-
-  fun findLibManga(track: Track): Observable<Track?> {
-    val urlMangas = "$apiUrl/subject/${track.media_id}"
-    val requestMangas = Request.Builder()
-      .url(urlMangas)
-      .get()
-      .build()
-
-    return authClient.newCall(requestMangas)
-      .asObservableSuccess()
-      .map { netResponse ->
-        // get comic info
-          val responseBody = netResponse.body?.string().orEmpty()
-        jsonToTrack(parser.parse(responseBody).obj)
-      }
-  }
-
-  fun statusLibManga(track: Track): Observable<Track?> {
-    val urlUserRead = "$apiUrl/collection/${track.media_id}"
-    val requestUserRead = Request.Builder()
-      .url(urlUserRead)
-      .cacheControl(CacheControl.FORCE_NETWORK)
-      .get()
-      .build()
-
-    // todo get user readed chapter here
-    return authClient.newCall(requestUserRead)
-      .asObservableSuccess()
-      .map { netResponse ->
-          val resp = netResponse.body?.string()
-        val coll = gson.fromJson(resp, Collection::class.java)
-        track.status = coll.status?.id!!
-        track.last_chapter_read = coll.ep_status!!
-        track
-      }
-  }
-
-  fun accessToken(code: String): Observable<OAuth> {
-    return client.newCall(accessTokenRequest(code)).asObservableSuccess().map { netResponse ->
-        val responseBody = netResponse.body?.string().orEmpty()
-      if (responseBody.isEmpty()) {
-        throw Exception("Null Response")
-      }
-      gson.fromJson(responseBody, OAuth::class.java)
-=======
 
     fun statusLibManga(track: Track): Observable<Track?> {
         val urlUserRead = "$apiUrl/collection/${track.media_id}"
@@ -274,7 +158,6 @@
                 track.last_chapter_read = coll.ep_status!!
                 track
             }
->>>>>>> 264e0436
     }
 
     fun accessToken(code: String): Observable<OAuth> {
