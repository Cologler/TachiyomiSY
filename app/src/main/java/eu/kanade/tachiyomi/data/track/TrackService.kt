package eu.kanade.tachiyomi.data.track

import androidx.annotation.CallSuper
import androidx.annotation.DrawableRes
import eu.kanade.tachiyomi.data.database.models.Track
import eu.kanade.tachiyomi.data.preference.PreferencesHelper
import eu.kanade.tachiyomi.data.track.model.TrackSearch
import eu.kanade.tachiyomi.network.NetworkHelper
import okhttp3.OkHttpClient
import rx.Completable
import rx.Observable
import uy.kohesive.injekt.injectLazy

abstract class TrackService(val id: Int) {

    val preferences: PreferencesHelper by injectLazy()
    val networkService: NetworkHelper by injectLazy()

    open val client: OkHttpClient
        get() = networkService.client

    // Name of the manga sync service to display
    abstract val name: String

<<<<<<< HEAD
=======
    // Application and remote support for reading dates
    open val supportsReadingDates: Boolean = false

>>>>>>> 264e0436
    @DrawableRes
    abstract fun getLogo(): Int

    abstract fun getLogoColor(): Int

    abstract fun getStatusList(): List<Int>

    abstract fun getStatus(status: Int): String

<<<<<<< HEAD
=======
    abstract fun getCompletionStatus(): Int

>>>>>>> 264e0436
    abstract fun getScoreList(): List<String>

    open fun indexToScore(index: Int): Float {
        return index.toFloat()
    }

    abstract fun displayScore(track: Track): String

    abstract fun add(track: Track): Observable<Track>

    abstract fun update(track: Track): Observable<Track>

    abstract fun bind(track: Track): Observable<Track>

    abstract fun search(query: String): Observable<List<TrackSearch>>

    abstract fun refresh(track: Track): Observable<Track>

    abstract fun login(username: String, password: String): Completable

    @CallSuper
    open fun logout() {
        preferences.setTrackCredentials(this, "", "")
    }

    open val isLogged: Boolean
<<<<<<< HEAD
        get() = !getUsername().isEmpty() &&
                !getPassword().isEmpty()
=======
        get() = getUsername().isNotEmpty() &&
            getPassword().isNotEmpty()
>>>>>>> 264e0436

    fun getUsername() = preferences.trackUsername(this)!!

    fun getPassword() = preferences.trackPassword(this)!!

    fun saveCredentials(username: String, password: String) {
        preferences.setTrackCredentials(this, username, password)
    }
}<|MERGE_RESOLUTION|>--- conflicted
+++ resolved
@@ -22,12 +22,9 @@
     // Name of the manga sync service to display
     abstract val name: String
 
-<<<<<<< HEAD
-=======
     // Application and remote support for reading dates
     open val supportsReadingDates: Boolean = false
 
->>>>>>> 264e0436
     @DrawableRes
     abstract fun getLogo(): Int
 
@@ -37,11 +34,8 @@
 
     abstract fun getStatus(status: Int): String
 
-<<<<<<< HEAD
-=======
     abstract fun getCompletionStatus(): Int
 
->>>>>>> 264e0436
     abstract fun getScoreList(): List<String>
 
     open fun indexToScore(index: Int): Float {
@@ -68,13 +62,8 @@
     }
 
     open val isLogged: Boolean
-<<<<<<< HEAD
-        get() = !getUsername().isEmpty() &&
-                !getPassword().isEmpty()
-=======
         get() = getUsername().isNotEmpty() &&
             getPassword().isNotEmpty()
->>>>>>> 264e0436
 
     fun getUsername() = preferences.trackUsername(this)!!
 
