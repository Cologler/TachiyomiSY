--- conflicted
+++ resolved
@@ -99,12 +99,6 @@
      * @param downloads value to set the download queue to
      */
     fun reorderQueue(downloads: List<Download>) {
-<<<<<<< HEAD
-        downloader.pause()
-        downloader.queue.clear()
-        downloader.queue.addAll(downloads)
-        downloader.start()
-=======
         val wasRunning = downloader.isRunning
 
         if (downloads.isEmpty()) {
@@ -120,7 +114,6 @@
         if (wasRunning) {
             downloader.start()
         }
->>>>>>> 264e0436
     }
 
     /**
