--- conflicted
+++ resolved
@@ -28,31 +28,21 @@
         android:allowBackup="true"
         android:fullBackupContent="@xml/backup_rules"
         android:hardwareAccelerated="true"
-<<<<<<< HEAD
-        android:icon="@mipmap/ic_launcher"
-        android:label="@string/app_name"
-        android:largeHeap="true"
-        android:roundIcon="@mipmap/ic_launcher_round"
-        android:usesCleartextTraffic="true"
-        android:networkSecurityConfig="@xml/network_security_config"
-        android:theme="@style/Theme.Tachiyomi">
-=======
         android:hasFragileUserData="true"
         android:icon="@mipmap/ic_launcher"
         android:label="@string/app_name"
         android:largeHeap="true"
         android:requestLegacyExternalStorage="true"
         android:roundIcon="@mipmap/ic_launcher_round"
+        android:networkSecurityConfig="@xml/network_security_config"
         android:theme="@style/Theme.Tachiyomi.Light"
         android:usesCleartextTraffic="true">
->>>>>>> 264e0436
         <activity
             android:name=".ui.main.MainActivity"
             android:launchMode="singleTop"
             android:theme="@style/Theme.Splash">
             <intent-filter>
                 <action android:name="android.intent.action.MAIN" />
-
                 <category android:name="android.intent.category.LAUNCHER" />
             </intent-filter>
             <!--suppress AndroidDomInspection -->
@@ -74,18 +64,10 @@
                 <action android:name="eu.kanade.tachiyomi.SEARCH" />
                 <category android:name="android.intent.category.DEFAULT" />
             </intent-filter>
-<<<<<<< HEAD
-            <meta-data android:name="android.app.searchable" android:resource="@xml/searchable"/>
-            <!-- suppress AndroidDomInspection -->
-            <meta-data
-                android:name="android.app.shortcuts"
-                android:resource="@xml/shortcuts" />
-=======
 
             <meta-data
                 android:name="android.app.searchable"
                 android:resource="@xml/searchable" />
->>>>>>> 264e0436
         </activity>
         <activity
             android:name=".ui.reader.ReaderActivity"
@@ -146,8 +128,6 @@
         <activity
             android:name=".extension.util.ExtensionInstallActivity"
             android:theme="@android:style/Theme.Translucent.NoTitleBar" />
-<<<<<<< HEAD
-=======
 
         <activity
             android:name="com.google.android.gms.oss.licenses.OssLicensesMenuActivity"
@@ -155,7 +135,6 @@
         <activity
             android:name="com.google.android.gms.oss.licenses.OssLicensesActivity"
             android:theme="@style/Theme.MaterialComponents" />
->>>>>>> 264e0436
 
         <provider
             android:name="androidx.core.content.FileProvider"
@@ -174,16 +153,19 @@
         <service
             android:name=".data.library.LibraryUpdateService"
             android:exported="false" />
+
         <service
             android:name=".data.download.DownloadService"
             android:exported="false" />
+
         <service
             android:name=".data.updater.UpdaterService"
             android:exported="false" />
+
         <service
             android:name=".data.backup.BackupCreateService"
             android:exported="false" />
-<<<<<<< HEAD
+
         <service
             android:name=".data.backup.BackupRestoreService"
             android:exported="false" />
@@ -306,12 +288,6 @@
                     android:host="pururin.io"
                     android:pathPrefix="/gallery/"
                     android:scheme="https" />
-=======
-
-        <service
-            android:name=".data.backup.BackupRestoreService"
-            android:exported="false" />
->>>>>>> 264e0436
 
                 <!-- HBrowse -->
                 <data
@@ -327,7 +303,6 @@
         <activity
             android:name="exh.ui.captcha.BrowserActionActivity"
             android:theme="@style/Theme.EHActivity" />
-        <activity android:name="exh.ui.webview.WebViewActivity" />
     </application>
 
 </manifest>