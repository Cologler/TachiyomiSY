--- conflicted
+++ resolved
@@ -75,17 +75,6 @@
                 android:name="android.support.FILE_PROVIDER_PATHS"
                 android:resource="@xml/provider_paths" />
         </provider>
-<<<<<<< HEAD
-        <provider
-            android:name=".util.ZipContentProvider"
-            android:authorities="${applicationId}.zip-provider"
-            android:exported="false" />
-        <provider
-            android:name=".util.RarContentProvider"
-            android:authorities="${applicationId}.rar-provider"
-            android:exported="false" />
-=======
->>>>>>> e47dd3d5
 
         <receiver
             android:name=".data.notification.NotificationReceiver"
