--- conflicted
+++ resolved
@@ -277,17 +277,13 @@
     <string name="color_filter_g_value">G</string>
     <string name="color_filter_b_value">B</string>
     <string name="color_filter_a_value">A</string>
-<<<<<<< HEAD
     <string name="pref_always_show_chapter_transition">Always show chapter transition</string>
     <string name="pref_category_reading">Reading</string>
-=======
     <string name="webtoon_margin_ratio_0">No margin</string>
     <string name="webtoon_margin_ratio_10">10%</string>
     <string name="webtoon_margin_ratio_15">15%</string>
     <string name="webtoon_margin_ratio_20">20%</string>
     <string name="webtoon_margin_ratio_25">25%</string>
-
->>>>>>> f14af7cf
 
       <!-- Downloads section -->
     <string name="pref_download_directory">Download location</string>
