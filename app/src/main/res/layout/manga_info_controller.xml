--- conflicted
+++ resolved
@@ -7,28 +7,12 @@
     android:layout_height="match_parent"
     tools:context=".ui.browse.source.browse.BrowseSourceController">
 
-<<<<<<< HEAD
-    <androidx.constraintlayout.widget.ConstraintLayout
-        android:layout_width="match_parent"
-        android:layout_height="match_parent">
-
-        <View
-            android:id="@+id/guideline"
-            android:layout_width="0dp"
-            android:layout_height="0dp"
-            android:layout_marginTop="16dp"
-            app:layout_constraintTop_toBottomOf="@+id/manga_cover"/>
-
-        <androidx.constraintlayout.widget.Guideline
-            android:layout_width="wrap_content"
-=======
     <androidx.core.widget.NestedScrollView
         android:layout_width="match_parent"
         android:layout_height="match_parent">
 
         <LinearLayout
             android:layout_width="match_parent"
->>>>>>> 264e0436
             android:layout_height="wrap_content"
             android:orientation="vertical">
 
@@ -294,50 +278,14 @@
                     style="@style/Theme.Widget.Button.Icon.Textless"
                     android:layout_width="wrap_content"
                     android:layout_height="wrap_content"
-<<<<<<< HEAD
-                    android:text="@string/manga_info_source_label"
-                    android:textIsSelectable="false"
-                    app:layout_constraintTop_toBottomOf="@+id/manga_status_label"
-                    app:layout_constraintLeft_toLeftOf="parent"/>
-
-                <TextView
-                    android:id="@+id/manga_source"
-                    style="@style/TextAppearance.Regular.Body1.Secondary"
-                    android:layout_width="0dp"
-                    android:layout_height="wrap_content"
-                    android:layout_marginLeft="8dp"
-                    android:textIsSelectable="false"
-                    app:layout_constraintLeft_toRightOf="@+id/manga_source_label"
-                    app:layout_constraintRight_toRightOf="parent"
-                    app:layout_constraintTop_toBottomOf="@+id/manga_status_label" />
-
-            </androidx.constraintlayout.widget.ConstraintLayout>
-=======
                     android:layout_marginStart="8dp"
                     android:contentDescription="@string/action_open_in_web_view"
                     android:visibility="gone"
                     app:icon="@drawable/ic_public_24dp"
                     tools:visibility="visible" />
->>>>>>> 264e0436
 
             </LinearLayout>
 
-<<<<<<< HEAD
-        <androidx.core.widget.NestedScrollView
-            android:id="@+id/description_scrollview"
-            android:layout_width="0dp"
-            android:layout_height="0dp"
-            android:layout_marginBottom="16dp"
-            android:layout_marginEnd="8dp"
-            android:layout_marginLeft="16dp"
-            android:layout_marginRight="16dp"
-            android:layout_marginStart="8dp"
-            android:layout_marginTop="8dp"
-            app:layout_constraintLeft_toLeftOf="parent"
-            app:layout_constraintRight_toRightOf="parent"
-            app:layout_constraintTop_toBottomOf="@+id/guideline"
-            app:layout_constraintBottom_toBottomOf="parent">
-=======
             <TextView
                 android:id="@+id/manga_summary_label"
                 style="@style/TextAppearance.Medium.Body2"
@@ -347,77 +295,12 @@
                 android:layout_marginEnd="16dp"
                 android:text="@string/manga_info_about_label"
                 android:textIsSelectable="false" />
->>>>>>> 264e0436
-
-            <LinearLayout
-                android:layout_width="match_parent"
-                android:layout_height="wrap_content"
-<<<<<<< HEAD
-                android:orientation="vertical">
-
-                <TextView
-                    android:id="@+id/manga_summary_label"
-                    style="@style/TextAppearance.Medium.Body2"
-                    android:layout_width="match_parent"
-                    android:layout_height="wrap_content"
-                    android:text="@string/description"
-                    android:textIsSelectable="false"/>
-
-                <TextView
-                    android:id="@+id/manga_summary"
-                    style="@style/TextAppearance.Regular.Body1.Secondary"
-                    android:text="@string/description"
-                    android:layout_width="match_parent"
-                    android:layout_height="wrap_content"
-                    android:textIsSelectable="true"
-                    android:focusable="true"
-                    android:longClickable="true"/>
-
-                <me.gujun.android.taggroup.TagGroup
-                    android:id="@+id/manga_genres_tags"
-                    android:layout_width="match_parent"
-                    android:layout_height="wrap_content"
-                    style="@style/TagGroup"
-                    app:atg_borderStrokeWidth="1dp"
-                    app:atg_backgroundColor="@android:color/transparent"
-                    app:atg_borderColor="@color/md_blue_A400"
-                    app:atg_textColor="@color/md_blue_A400" >
-
-                </me.gujun.android.taggroup.TagGroup>
-
-                <LinearLayout
-                    android:id="@+id/smartsearch_buttons"
-                    android:layout_width="match_parent"
-                    android:layout_height="wrap_content"
-                    android:orientation="horizontal"
-                    android:visibility="gone"
-                    tools:visibility="visible">
-
-                    <Button
-                        android:id="@+id/smartsearch_merge_btn"
-                        style="@style/Widget.AppCompat.Button.Colored"
-                        android:layout_width="match_parent"
-                        android:layout_height="wrap_content"
-                        android:layout_weight="1"
-                        android:text="Merge with current" />
-
-                    <Button
-                        android:id="@+id/smartsearch_replace_btn"
-                        style="@style/Widget.AppCompat.Button.Colored"
-                        android:layout_width="match_parent"
-                        android:layout_height="wrap_content"
-                        android:layout_weight="1"
-                        android:text="Migrate from current" />
-                </LinearLayout>
-
-            </LinearLayout>
-
-        </androidx.core.widget.NestedScrollView>
-
-    </androidx.constraintlayout.widget.ConstraintLayout>
-
-</androidx.swiperefreshlayout.widget.SwipeRefreshLayout>
-=======
+
+            <TextView
+                android:id="@+id/manga_summary"
+                style="@style/TextAppearance.Regular.Body1.Secondary"
+                android:layout_width="match_parent"
+                android:layout_height="wrap_content"
                 android:layout_marginStart="16dp"
                 android:layout_marginEnd="16dp"
                 android:clickable="true"
@@ -473,9 +356,16 @@
                 android:text="@string/manga_info_expand"
                 android:textSize="12sp" />
 
+            <Button
+                android:id="@+id/smartsearch_replace_btn"
+                style="@style/Widget.AppCompat.Button.Colored"
+                android:layout_width="match_parent"
+                android:layout_height="wrap_content"
+                android:layout_weight="1"
+                android:text="Migrate from current" />
+
         </LinearLayout>
 
     </androidx.core.widget.NestedScrollView>
 
-</eu.kanade.tachiyomi.widget.ThemedSwipeRefreshLayout>
->>>>>>> 264e0436
+</eu.kanade.tachiyomi.widget.ThemedSwipeRefreshLayout>