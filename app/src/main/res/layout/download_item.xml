--- conflicted
+++ resolved
@@ -2,13 +2,8 @@
 <androidx.constraintlayout.widget.ConstraintLayout xmlns:android="http://schemas.android.com/apk/res/android"
     xmlns:app="http://schemas.android.com/apk/res-auto"
     xmlns:tools="http://schemas.android.com/tools"
-    xmlns:app="http://schemas.android.com/apk/res-auto"
     android:layout_width="match_parent"
     android:layout_height="wrap_content"
-<<<<<<< HEAD
-    android:paddingRight="@dimen/material_layout_keylines_screen_edge_margin"
-=======
->>>>>>> 264e0436
     android:paddingTop="@dimen/material_component_lists_padding_above_list">
 
     <ImageView
@@ -31,11 +26,7 @@
         android:layout_marginEnd="8dp"
         android:layout_toEndOf="@id/reorder"
         android:ellipsize="end"
-<<<<<<< HEAD
-        android:layout_marginStart="@dimen/material_component_lists_single_line_with_avatar_height"
-=======
         android:maxLines="1"
->>>>>>> 264e0436
         android:textAppearance="@style/TextAppearance.Regular.Body1"
         app:layout_constraintEnd_toStartOf="@+id/download_progress_text"
         app:layout_constraintStart_toEndOf="@+id/reorder"
@@ -49,40 +40,18 @@
         android:layout_marginTop="4dp"
         android:layout_toEndOf="@id/reorder"
         android:ellipsize="end"
-<<<<<<< HEAD
-        tools:text="Chapter Title"
-        android:layout_marginStart="@dimen/material_component_lists_single_line_with_avatar_height"
-        android:textAppearance="@style/TextAppearance.Regular.Caption"/>
-=======
         android:maxLines="1"
         android:textAppearance="@style/TextAppearance.Regular.Caption"
         app:layout_constraintEnd_toStartOf="@+id/menu"
         app:layout_constraintStart_toStartOf="@+id/manga_full_title"
         app:layout_constraintTop_toBottomOf="@+id/manga_full_title"
         tools:text="Chapter Title" />
->>>>>>> 264e0436
 
     <ProgressBar
         android:id="@+id/download_progress"
         style="?android:attr/progressBarStyleHorizontal"
         android:layout_width="0dp"
         android:layout_height="wrap_content"
-<<<<<<< HEAD
-        android:layout_below="@id/chapter_title"
-        android:layout_marginStart="@dimen/material_component_lists_single_line_with_avatar_height"
-        style="?android:attr/progressBarStyleHorizontal"/>
-
-    <ImageView
-        android:id="@+id/reorder"
-        android:layout_width="@dimen/material_component_lists_single_line_with_avatar_height"
-        android:layout_height="@dimen/material_component_lists_single_line_with_avatar_height"
-        android:layout_gravity="start"
-        android:scaleType="center"
-        android:tint="?android:attr/textColorPrimary"
-        app:srcCompat="@drawable/ic_reorder_grey_24dp" />
-
-</RelativeLayout>
-=======
         android:layout_marginBottom="8dp"
         app:layout_constraintBottom_toBottomOf="parent"
         app:layout_constraintEnd_toStartOf="@+id/menu"
@@ -116,5 +85,4 @@
         app:srcCompat="@drawable/ic_more_vert_24dp"
         app:tint="?attr/colorOnBackground" />
 
-</androidx.constraintlayout.widget.ConstraintLayout>
->>>>>>> 264e0436
+</androidx.constraintlayout.widget.ConstraintLayout>