--- conflicted
+++ resolved
@@ -32,13 +32,10 @@
         android:id="@+id/action_edit_categories"
         android:title="@string/action_edit_categories"
         app:showAsAction="never"/>
-<<<<<<< HEAD
-=======
 
     <item
         android:id="@+id/action_source_migration"
         android:title="Source migration"
         app:showAsAction="never"/>
 
->>>>>>> aff51f8a
 </menu>